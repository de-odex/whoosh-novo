--- conflicted
+++ resolved
@@ -69,7 +69,6 @@
     
     def __nonzero__(self):
         return bool(self.ids)
-<<<<<<< HEAD
     
     def min_length(self):
         return byte_to_length(self._minlength or 0)
@@ -82,21 +81,6 @@
     
     def max_wol(self):
         return self._maxwol
-=======
-
-    __bool__ = __nonzero__
-
-    def stats(self):
-        # Calculate block statistics
-        maxweight = max(self.weights)
-        maxwol = 0.0
-        minlength = 0
-        if self.lengths:
-            minlength = min(self.lengths)
-            maxwol = max(w / l for w, l in zip(self.weights, self.lengths))
-        
-        return (maxweight, maxwol, minlength)
->>>>>>> 17966732
     
     def append(self, id, weight, valuestring, dfl):
         self.ids.append(id)
@@ -165,13 +149,11 @@
         block.idslen = header[5]
         block.weightslen = header[6]
         
-<<<<<<< HEAD
+        if PY3:
+            block.typecode = block.typecode.decode('latin-1')
+        
         # Read the "maximum ID" part of the header, based on whether we're
         # using string IDs
-=======
-        if PY3:
-            block.typecode = block.typecode.decode('latin-1')
->>>>>>> 17966732
         if stringids:
             block.maxid = load(postfile)
         else:
@@ -282,13 +264,8 @@
         postingsize = self.postingsize
         if postingsize < 0:
             values_string = dumps(values, -1)[2:]
-<<<<<<< HEAD
         elif postingsize == 0:
-            values_string = ''
-=======
-        elif posting_size == 0:
             values_string = b('')
->>>>>>> 17966732
         else:
             values_string = b("").join(values)
         if values_string and compression:
