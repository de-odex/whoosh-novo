<<<<<<< HEAD
# Copyright 2007 Matt Chaput. All rights reserved.
#
# Redistribution and use in source and binary forms, with or without
# modification, are permitted provided that the following conditions are met:
#
#    1. Redistributions of source code must retain the above copyright notice,
#       this list of conditions and the following disclaimer.
#
#    2. Redistributions in binary form must reproduce the above copyright
#       notice, this list of conditions and the following disclaimer in the
#       documentation and/or other materials provided with the distribution.
#
# THIS SOFTWARE IS PROVIDED BY MATT CHAPUT ``AS IS'' AND ANY EXPRESS OR
# IMPLIED WARRANTIES, INCLUDING, BUT NOT LIMITED TO, THE IMPLIED WARRANTIES OF
# MERCHANTABILITY AND FITNESS FOR A PARTICULAR PURPOSE ARE DISCLAIMED. IN NO
# EVENT SHALL MATT CHAPUT OR CONTRIBUTORS BE LIABLE FOR ANY DIRECT, INDIRECT,
# INCIDENTAL, SPECIAL, EXEMPLARY, OR CONSEQUENTIAL DAMAGES (INCLUDING, BUT NOT
# LIMITED TO, PROCUREMENT OF SUBSTITUTE GOODS OR SERVICES; LOSS OF USE, DATA,
# OR PROFITS; OR BUSINESS INTERRUPTION) HOWEVER CAUSED AND ON ANY THEORY OF
# LIABILITY, WHETHER IN CONTRACT, STRICT LIABILITY, OR TORT (INCLUDING
# NEGLIGENCE OR OTHERWISE) ARISING IN ANY WAY OUT OF THE USE OF THIS SOFTWARE,
# EVEN IF ADVISED OF THE POSSIBILITY OF SUCH DAMAGE.
#
# The views and conclusions contained in the software and documentation are
# those of the authors and should not be interpreted as representing official
# policies, either expressed or implied, of Matt Chaput.

"""This module contains objects that query the search index. These query
objects are composable to form complex query trees.
"""

from __future__ import division

import copy
import fnmatch
import re
from array import array

from whoosh.analysis import Token
from whoosh.compat import u, xrange, text_type
from whoosh.lang.morph_en import variations
from whoosh.matching import (AndMaybeMatcher, DisjunctionMaxMatcher,
                             ListMatcher, IntersectionMatcher, InverseMatcher,
                             NullMatcher, RequireMatcher, UnionMatcher,
                             WrappingMatcher, AndNotMatcher)
from whoosh.reading import TermNotFound
from whoosh.support.times import datetime_to_long
from whoosh.util import make_binary_tree, make_weighted_tree, methodcaller


# Exceptions

class QueryError(Exception):
    """Error encountered while running a query.
    """
    pass


# Functions

def error_query(msg, q=None):
    """Returns the query in the second argument (or a :class:`NullQuery` if the
    second argument is not given) with its ``error`` attribute set to
    ``msg``.
    """
    
    if q is None:
        q = _NullQuery()
    q.error = msg
    return q


def token_lists(q, phrases=True):
    """Returns the terms in the query tree, with the query hierarchy
    represented as nested lists.
    """
    
    if q.is_leaf():
        if phrases or not isinstance(q, Phrase):
            return list(q.tokens())
    else:
        ls = []
        for qq in q.children():
            t = token_lists(qq, phrases=phrases)
            if len(t) == 1:
                t = t[0]
            if t:
                ls.append(t)
        return ls


# Utility classes

class Lowest(object):
    "A value that is always compares lower than any other object except itself."
    
    def __cmp__(self, other):
        if other.__class__ is Lowest:
            return 0
        return -1

    def __eq__(self, other):
        return self.__class__ is type(other)

    def __lt__(self, other):
        return type(other) is not self.__class__

    def __ne__(self, other):
        return not self.__eq__(other)

    def __gt__(self, other):
        return not (self.__lt__(other) or self.__eq__(other))

    def __le__(self, other):
        return self.__eq__(other) or self.__lt__(other)

    def __ge__(self, other):
        return self.__eq__(other) or self.__gt__(other)

Lowest = Lowest()

class Highest(object):
    "A value that is always compares higher than any other object except itself."
    
    def __cmp__(self, other):
        if other.__class__ is Highest:
            return 0
        return 1
        
    def __eq__(self, other):
        return self.__class__ is type(other)

    def __lt__(self, other):
        return type(other) is self.__class__

    def __ne__(self, other):
        return not self.__eq__(other)

    def __gt__(self, other):
        return not (self.__lt__(other) or self.__eq__(other))

    def __le__(self, other):
        return self.__eq__(other) or self.__lt__(other)

    def __ge__(self, other):
        return self.__eq__(other) or self.__gt__(other)

        
Highest = Highest()


# Base classes

class Query(object):
    """Abstract base class for all queries.
    
    Note that this base class implements __or__, __and__, and __sub__ to allow
    slightly more convenient composition of query objects::
    
        >>> Term("content", u"a") | Term("content", u"b")
        Or([Term("content", u"a"), Term("content", u"b")])
        
        >>> Term("content", u"a") & Term("content", u"b")
        And([Term("content", u"a"), Term("content", u"b")])
        
        >>> Term("content", u"a") - Term("content", u"b")
        And([Term("content", u"a"), Not(Term("content", u"b"))])
    """

    # For queries produced by the query parser, record where in the user
    # query this object originated
    startchar = endchar = None
    # For queries produced by the query parser, records an error that resulted
    # in this query
    error = None

    def __or__(self, query):
        """Allows you to use | between query objects to wrap them in an Or
        query.
        """
        return Or([self, query]).normalize()

    def __and__(self, query):
        """Allows you to use & between query objects to wrap them in an And
        query.
        """
        return And([self, query]).normalize()

    def __sub__(self, query):
        """Allows you to use - between query objects to add the right-hand
        query as a "NOT" query.
        """

        return And([self, Not(query)]).normalize()

    def __hash__(self):
        raise NotImplementedError

    def __ne__(self, other):
        return not self.__eq__(other)

    def is_leaf(self):
        """Returns True if this is a leaf node in the query tree, or False if
        this query has sub-queries.
        """
        
        return True

    def children(self):
        """Returns an iterator of the subqueries of this object.
        """
        
        return iter([])

    def is_range(self):
        """Returns True if this object searches for values within a range.
        """
        
        return False

    def has_terms(self):
        """Returns True if this specific object represents a search for a
        specific term (as opposed to a pattern, as in Wildcard and Prefix) or
        terms (i.e., whether the ``replace()`` method does something
        meaningful on this instance).
        """
        
        return False

    def apply(self, fn):
        """If this query has children, calls the given function on each child
        and returns a new copy of this node with the new children returned by
        the function. If this is a leaf node, simply returns this object.
        
        This is useful for writing functions that transform a query tree. For
        example, this function changes all Term objects in a query tree into
        Variations objects::
        
            def term2var(q):
                if isinstance(q, Term):
                    return Variations(q.fieldname, q.text)
                else:
                    return q.apply(term2var)
        
            q = And([Term("f", "alfa"),
                     Or([Term("f", "bravo"),
                         Not(Term("f", "charlie"))])])
            q = term2var(q)
            
        Note that this method does not automatically create copies of nodes.
        To avoid modifying the original tree, your function should call the
        :meth:`Query.copy` method on nodes before changing their attributes.
        """
        
        return self

    def accept(self, fn):
        """Applies the given function to this query's subqueries (if any) and
        then to this query itself::
        
            def boost_phrases(q):
                if isintance(q, Phrase):
                    q.boost *= 2.0
                return q
            
            myquery = myquery.accept(boost_phrases)
        
        This method automatically creates copies of the nodes in the original
        tree before passing them to your function, so your function can change
        attributes on nodes without altering the original tree.
        
        This method is less flexible than using :meth:`Query.apply` (in fact
        it's implemented using that method) but is often more straightforward.
        """
        
        def fn_wrapper(q):
            q = q.apply(fn_wrapper)
            return fn(q)
        
        return fn_wrapper(self)

    def replace(self, fieldname, oldtext, newtext):
        """Returns a copy of this query with oldtext replaced by newtext (if
        oldtext was anywhere in this query).
        
        Note that this returns a *new* query with the given text replaced. It
        *does not* modify the original query "in place".
        """
        
        # The default implementation uses the apply method to "pass down" the
        # replace() method call
        if self.is_leaf():
            return copy.copy(self)
        else:
            return self.apply(methodcaller("replace", fieldname, oldtext, newtext))

    def copy(self):
        """Deprecated, just use ``copy.deepcopy``.
        """
        
        return copy.deepcopy(self)

    def all_terms(self, termset=None, phrases=True):
        """Returns a set of all terms in this query tree.
        
        This method exists for backwards compatibility. For more flexibility
        use the :meth:`Query.iter_all_terms` method instead, which simply yields
        the terms in the query.
        
        :param phrases: Whether to add words found in Phrase queries.
        :rtype: set
        """
        
        if not termset:
            termset = set()
        for q in self.leaves():
            if q.has_terms():
                if phrases or not isinstance(q, Phrase):
                    termset.update(q.terms())
        return termset
        
    def existing_terms(self, ixreader, termset=None, reverse=False,
                       phrases=True):
        """Returns a set of all terms in this query tree that exist in the
        given ixreaderder.
        
        This method exists for backwards compatibility. For more flexibility
        use the :meth:`Query.iter_all_terms` method instead, which simply yields
        the terms in the query.
        
        :param ixreader: A :class:`whoosh.reading.IndexReader` object.
        :param reverse: If True, this method adds *missing* terms rather than
            *existing* terms to the set.
        :param phrases: Whether to add words found in Phrase queries.
        :rtype: set
        """

        if termset is None:
            termset = set()
        if reverse:
            test = lambda t: t not in ixreader
        else:
            test = lambda t: t in ixreader
        
        termset.update(t for t in self.all_terms(phrases=phrases) if test(t))
        return termset

    def leaves(self):
        """Returns an iterator of all the leaf queries in this query tree as a
        flat series.
        """
        
        if self.is_leaf():
            yield self
        else:
            for q in self.children():
                for qq in q.leaves():
                    yield qq

    def iter_all_terms(self):
        """Returns an iterator of ("fieldname", "text") pairs for all terms in
        this query tree.
        
        >>> qp = qparser.QueryParser("text", myindex.schema)
        >>> q = myparser.parse("alfa bravo title:charlie")
        >>> # List the terms in a query
        >>> list(q.iter_all_terms())
        [("text", "alfa"), ("text", "bravo"), ("title", "charlie")]
        >>> # Get a set of all terms in the query that don't exist in the index
        >>> reader = myindex.reader()
        >>> missing = set(t for t in q.iter_all_terms() if t not in reader)
        set([("text", "alfa"), ("title", "charlie")])
        >>> # All terms in the query that occur in fewer than 5 documents in
        >>> # the index
        >>> [t for t in q.iter_all_terms() if reader.doc_frequency(t[0], t[1]) < 5]
        [("title", "charlie")]
        """
        
        for q in self.leaves():
            if q.has_terms():
                for t in q.terms():
                    yield t

    def all_tokens(self, boost=1.0):
        """Returns an iterator of :class:`analysis.Token` objects corresponding
        to all terms in this query tree. The Token objects will have the
        ``fieldname``, ``text``, and ``boost`` attributes set. If the query
        was built by the query parser, they Token objects will also have
        ``startchar`` and ``endchar`` attributes indexing into the original
        user query.
        """
        
        if self.is_leaf():
            for token in self.tokens(boost):
                yield token
        else:
            boost *= self.boost if hasattr(self, "boost") else 1.0
            for child in self.children():
                for token in child.all_tokens(boost):
                    yield token
        
    def terms(self):
        """Yields zero or more ("fieldname", "text") pairs searched for by this
        query object. You can check whether a query object targets specific
        terms before you call this method using :meth:`Query.has_terms`.
        
        To get all terms in a query tree, use :meth:`Query.iter_all_terms`.
        """
        
        for token in self.tokens():
            yield (token.fieldname, token.text)
    
    def tokens(self, boost=1.0):
        """Yields zero or more :class:`analysis.Token` objects corresponding to
        the terms searched for by this query object. You can check whether a
        query object targets specific terms before you call this method using
        :meth:`Query.has_terms`.
        
        The Token objects will have the ``fieldname``, ``text``, and ``boost``
        attributes set. If the query was built by the query parser, they Token
        objects will also have ``startchar`` and ``endchar`` attributes
        indexing into the original user query.
        
        To get all tokens for a query tree, use :meth:`Query.all_tokens`.
        """
        
        return []
        
    def requires(self):
        """Returns a set of queries that are *known* to be required to match
        for the entire query to match. Note that other queries might also turn
        out to be required but not be determinable by examining the static
        query.
        
        >>> a = Term("f", u"a")
        >>> b = Term("f", u"b")
        >>> And([a, b]).requires()
        set([Term("f", u"a"), Term("f", u"b")])
        >>> Or([a, b]).requires()
        set([])
        >>> AndMaybe(a, b).requires()
        set([Term("f", u"a")])
        >>> a.requires()
        set([Term("f", u"a")])
        """
        
        # Subclasses should implement the _add_required_to(qset) method
        
        return set([self])
    
    def field(self):
        """Returns the field this query matches in, or None if this query does
        not match in a single field.
        """
        
        return self.fieldname

    def with_boost(self, boost):
        """Returns a COPY of this query with the boost set to the given value.
        
        If a query type does not accept a boost itself, it will try to pass the
        boost on to its children, if any.
        """
        
        q = self.copy()
        q.boost = boost
        return q

    def estimate_size(self, ixreader):
        """Returns an estimate of how many documents this query could
        potentially match (for example, the estimated size of a simple term
        query is the document frequency of the term). It is permissible to
        overestimate, but not to underestimate.
        """
        raise NotImplementedError

    def estimate_min_size(self, ixreader):
        """Returns an estimate of the minimum number of documents this query
        could potentially match.
        """
        
        return self.estimate_size(ixreader)

    def matcher(self, searcher):
        """Returns a :class:`~whoosh.matching.Matcher` object you can use to
        retrieve documents and scores matching this query.
        
        :rtype: :class:`whoosh.matching.Matcher`
        """
        raise NotImplementedError

    def docs(self, searcher):
        """Returns an iterator of docnums matching this query.
        
        >>> searcher = my_index.searcher()
        >>> list(my_query.docs(searcher))
        [10, 34, 78, 103]
        
        :param searcher: A :class:`whoosh.searching.Searcher` object.
        """

        try:
            return self.matcher(searcher).all_ids()
        except TermNotFound:
            return iter([])

    def normalize(self):
        """Returns a recursively "normalized" form of this query. The
        normalized form removes redundancy and empty queries. This is called
        automatically on query trees created by the query parser, but you may
        want to call it yourself if you're writing your own parser or building
        your own queries.
        
        >>> q = And([And([Term("f", u"a"),
        ...               Term("f", u"b")]),
        ...               Term("f", u"c"), Or([])])
        >>> q.normalize()
        And([Term("f", u"a"), Term("f", u"b"), Term("f", u"c")])
        
        Note that this returns a *new, normalized* query. It *does not* modify
        the original query "in place".
        """
        return self

    def simplify(self, ixreader):
        """Returns a recursively simplified form of this query, where
        "second-order" queries (such as Prefix and Variations) are re-written
        into lower-level queries (such as Term and Or).
        """
        return self


class WrappingQuery(Query):
    def __init__(self, child):
        self.child = child
    
    def __repr__(self):
        return "%s(%r)" % (self.__class__.__name__, self.child)
    
    def __hash__(self):
        return hash(self.__class__.__name__) ^ hash(self.child)
    
    def _rewrap(self, child):
        return self.__class__(child)
    
    def is_leaf(self):
        return False
    
    def children(self):
        yield self.child
    
    def apply(self, fn):
        return self._rewrap(fn(self.child))
    
    def requires(self):
        return self.child.requires()
    
    def field(self):
        return self.child.field()
    
    def with_boost(self, boost):
        return self._rewrap(self.child.with_boost(boost))
    
    def estimate_size(self, ixreader):
        return self.child.estimate_size(ixreader)
    
    def estimate_min_size(self, ixreader):
        return self.child.estimate_min_size(ixreader)
    
    def matcher(self, searcher):
        return self.child.matcher(searcher)
    


class CompoundQuery(Query):
    """Abstract base class for queries that combine or manipulate the results
    of multiple sub-queries .
    """

    def __init__(self, subqueries, boost=1.0):
        self.subqueries = subqueries
        self.boost = boost

    def __repr__(self):
        r = "%s(%r" % (self.__class__.__name__, self.subqueries)
        if hasattr(self, "boost") and self.boost != 1:
            r += ", boost=%s" % self.boost
        r += ")"
        return r

    def __unicode__(self):
        r = u("(")
        r += (self.JOINT).join([text_type(s) for s in self.subqueries])
        r += u(")")
        return r

    __str__ = __unicode__

    def __eq__(self, other):
        return other and self.__class__ is other.__class__ and\
        self.subqueries == other.subqueries and\
        self.boost == other.boost

    def __getitem__(self, i):
        return self.subqueries.__getitem__(i)

    def __len__(self):
        return len(self.subqueries)

    def __iter__(self):
        return iter(self.subqueries)

    def __hash__(self):
        h = hash(self.__class__.__name__) ^ hash(self.boost)
        for q in self.subqueries:
            h ^= hash(q)
        return h

    def is_leaf(self):
        return False

    def children(self):
        return iter(self.subqueries)

    def apply(self, fn):
        return self.__class__([fn(q) for q in self.subqueries],
                              boost=self.boost)

    def field(self):
        if self.subqueries:
            f = self.subqueries[0].field()
            if all(q.field() == f for q in self.subqueries[1:]):
                return f

    def estimate_size(self, ixreader):
        return sum(q.estimate_size(ixreader) for q in self.subqueries)
    
    def estimate_min_size(self, ixreader):
        subs, nots = self._split_queries()
        subs_min = min(q.estimate_min_size(ixreader) for q in subs)
        if nots:
            nots_sum = sum(q.estimate_size(ixreader) for q in nots)
            subs_min = max(0, subs_min - nots_sum)
        return subs_min

    def normalize(self):
        # Normalize subqueries and merge nested instances of this class
        subqueries = []
        for s in self.subqueries:
            s = s.normalize()
            if isinstance(s, self.__class__):
                subqueries += [ss.with_boost(ss.boost * s.boost) for ss in s]
            else:
                subqueries.append(s)
        
        # If every subquery is Null, this query is Null
        if all(q is NullQuery for q in subqueries):
            return NullQuery

        # If there's an unfielded Every inside, then this query is Every
        if any((isinstance(q, Every) and q.fieldname is None) for q in subqueries):
            return Every()

        # Merge ranges and Everys
        everyfields = set()
        i = 0
        while i < len(subqueries):
            q = subqueries[i]
            f = q.field()
            if f in everyfields:
                subqueries.pop(i)
                continue
            
            if isinstance(q, (TermRange, NumericRange)):
                j = i + 1
                while j < len(subqueries):
                    if q.overlaps(subqueries[j]):
                        qq = subqueries.pop(j)
                        q = q.merge(qq, intersect=self.intersect_merge)
                    else:
                        j += 1
                q = subqueries[i] = q.normalize()
            
            if isinstance(q, Every):
                everyfields.add(q.fieldname)
            i += 1

        # Eliminate duplicate queries
        subqs = []
        seenqs = set()
        for s in subqueries:
            if (not isinstance(s, Every) and s.field() in everyfields):
                continue
            if s in seenqs:
                continue
            seenqs.add(s)
            subqs.append(s)

        # Remove NullQuerys
        subqs = [q for q in subqs if q is not NullQuery]

        if not subqs:
            return NullQuery
        
        if len(subqs) == 1:
            sub = subqs[0]
            if not (self.boost == 1.0 and sub.boost == 1.0):
                sub = sub.with_boost(sub.boost * self.boost)
            return sub

        return self.__class__(subqs, boost=self.boost)

    def _split_queries(self):
        subs = [q for q in self.subqueries if not isinstance(q, Not)]
        nots = [q.query for q in self.subqueries if isinstance(q, Not)]
        return (subs, nots)

    def simplify(self, ixreader):
        subs, nots = self._split_queries()

        if subs:
            subs = self.__class__([subq.simplify(ixreader) for subq in subs],
                                  boost=self.boost).normalize()
            if nots:
                nots = Or(nots).simplify().normalize()
                return AndNot(subs, nots)
            else:
                return subs
        else:
            return NullQuery

    def _matcher(self, matchercls, q_weight_fn, searcher, **kwargs):
        # q_weight_fn is a function which is called on each query and returns a
        # "weight" value which is used to build a huffman-like matcher tree. If
        # q_weight_fn is None, an order-preserving binary tree is used instead.
        
        # Pull any queries inside a Not() out into their own list
        subs, nots = self._split_queries()
        
        if not subs:
            return NullMatcher()
        
        # Create a matcher from the list of subqueries
        if len(subs) == 1:
            m = subs[0].matcher(searcher)
        elif q_weight_fn is None:
            subms = [q.matcher(searcher) for q in subs]
            m = make_binary_tree(matchercls, subms)
        else:
            subms = [(q_weight_fn(q), q.matcher(searcher)) for q in subs]
            m = make_weighted_tree(matchercls, subms)
        
        # If there were queries inside Not(), make a matcher for them and
        # wrap the matchers in an AndNotMatcher
        if nots:
            if len(nots) == 1:
                notm = nots[0].matcher(searcher)
            else:
                notms = [(q.estimate_size(), q.matcher(searcher))
                         for q in nots]
                notm = make_weighted_tree(UnionMatcher, notms)
            
            if notm.is_active():
                m = AndNotMatcher(m, notm)
        
        # If this query had a boost, add a wrapping matcher to apply the boost
        if self.boost != 1.0:
            m = WrappingMatcher(m, self.boost)
        
        return m


class MultiTerm(Query):
    """Abstract base class for queries that operate on multiple terms in the
    same field.
    """

    TOO_MANY_CLAUSES = 1024
    constantscore = False

    def _words(self, ixreader):
        raise NotImplementedError

    def simplify(self, ixreader):
        existing = [Term(self.fieldname, word, boost=self.boost)
                    for word in sorted(set(self._words(ixreader)))]
        if len(existing) == 1:
            return existing[0]
        elif existing:
            return Or(existing)
        else:
            return NullQuery

    def estimate_size(self, ixreader):
        return sum(ixreader.doc_frequency(self.fieldname, text)
                   for text in self._words(ixreader))

    def estimate_min_size(self, ixreader):
        return min(ixreader.doc_frequency(self.fieldname, text)
                   for text in self._words(ixreader))

    def matcher(self, searcher):
        fieldname = self.fieldname
        reader = searcher.reader()
        qs = [Term(fieldname, word) for word in self._words(reader)]
        if not qs:
            return NullMatcher()
        
        if len(qs) == 1:
            # If there's only one term, just use it
            q = qs[0]
        
        elif self.constantscore or len(qs) > self.TOO_MANY_CLAUSES:
            # If there's so many clauses that an Or search would take forever,
            # trade memory for time and just put all the matching docs in a set
            # and serve it up as a ListMatcher
            docset = set()
            for q in qs:
                docset.update(q.matcher(searcher).all_ids())
            return ListMatcher(sorted(docset), all_weights=self.boost)
        
        else:
            # The default case: Or the terms together
            q = Or(qs)
        
        return q.matcher(searcher)
        

# Concrete classes

class Term(Query):
    """Matches documents containing the given term (fieldname+text pair).
    
    >>> Term("content", u"render")
    """

    __inittypes__ = dict(fieldname=str, text=text_type, boost=float)

    def __init__(self, fieldname, text, boost=1.0):
        self.fieldname = fieldname
        self.text = text
        self.boost = boost

    def __eq__(self, other):
        return (other
                and self.__class__ is other.__class__
                and self.fieldname == other.fieldname
                and self.text == other.text
                and self.boost == other.boost)

    def __repr__(self):
        r = "%s(%r, %r" % (self.__class__.__name__, self.fieldname, self.text)
        if self.boost != 1.0:
            r += ", boost=%s" % self.boost
        r += ")"
        return r

    def __unicode__(self):
        t = u("%s:%s") % (self.fieldname, self.text)
        if self.boost != 1:
            t += u("^") + text_type(self.boost)
        return t
    
    __str__ = __unicode__

    def __hash__(self):
        return hash(self.fieldname) ^ hash(self.text) ^ hash(self.boost)

    def has_terms(self):
        return True

    def tokens(self, boost=1.0):
        yield Token(fieldname=self.fieldname, text=self.text,
                    boost=boost * self.boost, startchar=self.startchar,
                    endchar=self.endchar, chars=True)

    def replace(self, fieldname, oldtext, newtext):
        q = copy.copy(self)
        if q.fieldname == fieldname and q.text == oldtext:
            q.text = newtext
        return q

    def estimate_size(self, ixreader):
        return ixreader.doc_frequency(self.fieldname, self.text)

    def matcher(self, searcher):
        if (self.fieldname, self.text) in searcher.reader():
            m = searcher.postings(self.fieldname, self.text)
            if self.boost != 1.0:
                m = WrappingMatcher(m, boost=self.boost)
            return m
        else:
            return NullMatcher()


class And(CompoundQuery):
    """Matches documents that match ALL of the subqueries.
    
    >>> And([Term("content", u"render"),
    ...      Term("content", u"shade"),
    ...      Not(Term("content", u"texture"))])
    >>> # You can also do this
    >>> Term("content", u"render") & Term("content", u"shade")
    """

    # This is used by the superclass's __unicode__ method.
    JOINT = " AND "
    intersect_merge = True

    def requires(self):
        s = set()
        for q in self.subqueries:
            s |= q.requires()
        return s
        
    def estimate_size(self, ixreader):
        return min(q.estimate_size(ixreader) for q in self.subqueries)

    def matcher(self, searcher):
        r = searcher.reader()
        return self._matcher(IntersectionMatcher,
                             lambda q: 0 - q.estimate_size(r), searcher)


class Or(CompoundQuery):
    """Matches documents that match ANY of the subqueries.
    
    >>> Or([Term("content", u"render"),
    ...     And([Term("content", u"shade"), Term("content", u"texture")]),
    ...     Not(Term("content", u"network"))])
    >>> # You can also do this
    >>> Term("content", u"render") | Term("content", u"shade")
    """

    # This is used by the superclass's __unicode__ method.
    JOINT = " OR "
    intersect_merge = False

    def __init__(self, subqueries, boost=1.0, minmatch=0):
        CompoundQuery.__init__(self, subqueries, boost=boost)
        self.minmatch = minmatch

    def __unicode__(self):
        r = u("(")
        r += (self.JOINT).join([text_type(s) for s in self.subqueries])
        r += u(")")
        if self.minmatch:
            r += u(">%s") % self.minmatch
        return r

    __str__ = __unicode__

    def normalize(self):
        norm = CompoundQuery.normalize(self)
        if norm.__class__ is self.__class__:
            norm.minmatch = self.minmatch
        return norm

    def requires(self):
        if len(self.subqueries) == 1:
            return self.subqueries[0].requires()
        else:
            return set()

    def matcher(self, searcher):
        r = searcher.reader()
        return self._matcher(UnionMatcher, lambda q: q.estimate_size(r),
                             searcher)


class DisjunctionMax(CompoundQuery):
    """Matches all documents that match any of the subqueries, but scores each
    document using the maximum score from the subqueries.
    """

    def __init__(self, subqueries, boost=1.0, tiebreak=0.0):
        CompoundQuery.__init__(self, subqueries, boost=boost)
        self.tiebreak = tiebreak

    def __unicode__(self):
        r = u("DisMax(")
        r += " ".join([text_type(s) for s in self.subqueries])
        r += u(")")
        if self.tiebreak:
            s += u("~") + text_type(self.tiebreak)
        return r

    __str__ = __unicode__

    def normalize(self):
        norm = CompoundQuery.normalize(self)
        if norm.__class__ is self.__class__:
            norm.tiebreak = self.tiebreak
        return norm
    
    def requires(self):
        if len(self.subqueries) == 1:
            return self.subqueries[0].requires()
        else:
            return set()
    
    def matcher(self, searcher):
        r = searcher.reader()
        return self._matcher(DisjunctionMaxMatcher,
                             lambda q: q.estimate_size(r), searcher,
                             tiebreak=self.tiebreak)


class Not(Query):
    """Excludes any documents that match the subquery.
    
    >>> # Match documents that contain 'render' but not 'texture'
    >>> And([Term("content", u"render"),
    ...      Not(Term("content", u"texture"))])
    >>> # You can also do this
    >>> Term("content", u"render") - Term("content", u"texture")
    """

    __inittypes__ = dict(query=Query)

    def __init__(self, query, boost=1.0):
        """
        :param query: A :class:`Query` object. The results of this query
            are *excluded* from the parent query.
        :param boost: Boost is meaningless for excluded documents but this
            keyword argument is accepted for the sake of a consistent interface.
        """

        self.query = query
        self.boost = boost

    def __eq__(self, other):
        return other and self.__class__ is other.__class__ and\
        self.query == other.query

    def __repr__(self):
        return "%s(%s)" % (self.__class__.__name__, repr(self.query))

    def __unicode__(self):
        return u("NOT ") + text_type(self.query)

    __str__ = __unicode__

    def __hash__(self):
        return hash(self.__class__.__name__) ^ hash(self.query) ^ hash(self.boost)

    def is_leaf(self):
        return False

    def children(self):
        yield self.query

    def apply(self, fn):
        return self.__class__(fn(self.query))

    def normalize(self):
        query = self.query.normalize()
        if query is NullQuery:
            return NullQuery
        else:
            return self.__class__(query, boost=self.boost)

    def field(self):
        return None

    def estimate_size(self, ixreader):
        return ixreader.doc_count()
    
    def estimate_min_size(self, ixreader):
        return 1 if ixreader.doc_count() else 0

    def matcher(self, searcher):
        # Usually only called if Not is the root query. Otherwise, queries such
        # as And and Or do special handling of Not subqueries.
        reader = searcher.reader()
        child = self.query.matcher(searcher)
        return InverseMatcher(child, searcher.doc_count_all(),
                              missing=reader.is_deleted)


class PatternQuery(MultiTerm):
    """An intermediate base class for common methods of Prefix and Wildcard.
    """
    
    __inittypes__ = dict(fieldname=str, text=text_type, boost=float)

    def __init__(self, fieldname, text, boost=1.0, constantscore=True):
        self.fieldname = fieldname
        self.text = text
        self.boost = boost
        self.constantscore = constantscore
        
    def __eq__(self, other):
        return (other and self.__class__ is other.__class__
                and self.fieldname == other.fieldname
                and self.text == other.text and self.boost == other.boost
                and self.constantscore == other.constantscore)
    
    def __repr__(self):
        r = "%s(%r, %r" % (self.__class__.__name__, self.fieldname, self.text)
        if self.boost != 1:
            r += ", boost=%s" % self.boost
        r += ")"
        return r
    
    def __hash__(self):
        return (hash(self.fieldname) ^ hash(self.text) ^ hash(self.boost)
                ^ hash(self.constantscore))
    

class Prefix(PatternQuery):
    """Matches documents that contain any terms that start with the given text.
    
    >>> # Match documents containing words starting with 'comp'
    >>> Prefix("content", u"comp")
    """

    def __unicode__(self):
        return "%s:%s*" % (self.fieldname, self.text)

    __str__ = __unicode__

    def _words(self, ixreader):
        return ixreader.expand_prefix(self.fieldname, self.text)


class Wildcard(PatternQuery):
    """Matches documents that contain any terms that match a wildcard
    expression.
    
    >>> Wildcard("content", u"in*f?x")
    """

    def __unicode__(self):
        return "%s:%s" % (self.fieldname, self.text)

    __str__ = __unicode__

    def _words(self, ixreader):
        exp = re.compile(fnmatch.translate(self.text))

        # Get the "prefix" -- the substring before the first wildcard.
        qm = self.text.find("?")
        st = self.text.find("*")
        if qm < 0 and st < 0:
            prefix = ""
        elif qm < 0:
            prefix = self.text[:st]
        elif st < 0:
            prefix = self.text[:qm]
        else:
            prefix = self.text[:min(st, qm)]
        
        if prefix:
            candidates = ixreader.expand_prefix(self.fieldname, prefix)
        else:
            candidates = ixreader.lexicon(self.fieldname)

        for text in candidates:
            if exp.match(text):
                yield text

    def normalize(self):
        # If there are no wildcard characters in this "wildcard", turn it into
        # a simple Term
        text = self.text
        if text == "*":
            return Every(self.fieldname, boost=self.boost)
        if "*" not in text and "?" not in text:
            # If no wildcard chars, convert to a normal term.
            return Term(self.fieldname, self.text, boost=self.boost)
        elif ("?" not in text
              and text.endswith("*")
              and text.find("*") == len(text) - 1
              and (len(text) < 2 or text[-2] != "\\")):
            # If the only wildcard char is an asterisk at the end, convert to a
            # Prefix query.
            return Prefix(self.fieldname, self.text[:-1], boost=self.boost)
        else:
            return self


class ExpandingTerm(MultiTerm):
    """Intermediate base class for queries such as FuzzyTerm and Variations
    that expand into multiple queries, but come from a single term.
    """
    
    def has_terms(self):
        return True
    
    def tokens(self, boost=1.0):
        yield Token(fieldname=self.fieldname, text=self.text,
                    boost=boost * self.boost, startchar=self.startchar,
                    endchar=self.endchar, chars=True)
    

class FuzzyTerm(ExpandingTerm):
    """Matches documents containing words similar to the given term.
    """

    __inittypes__ = dict(fieldname=str, text=text_type, boost=float,
                         maxdist=float, prefixlength=int)

    def __init__(self, fieldname, text, boost=1.0, maxdist=1,
                 prefixlength=1, constantscore=True):
        """
        :param fieldname: The name of the field to search.
        :param text: The text to search for.
        :param boost: A boost factor to apply to scores of documents matching
            this query.
        :param maxdist: The maximum edit distance from the given text.
        :param prefixlength: The matched terms must share this many initial
            characters with 'text'. For example, if text is "light" and
            prefixlength is 2, then only terms starting with "li" are checked
            for similarity.
        """

        self.fieldname = fieldname
        self.text = text
        self.boost = boost
        self.maxdist = maxdist
        self.prefixlength = prefixlength
        self.constantscore = constantscore

    def __eq__(self, other):
        return (other and self.__class__ is other.__class__
                and self.fieldname == other.fieldname
                and self.text == other.text
                and self.maxdist == other.maxdist
                and self.prefixlength == other.prefixlength
                and self.boost == other.boost
                and self.constantscore == other.constantscore)

    def __repr__(self):
        r = "%s(%r, %r, boost=%f, maxdist=%d, prefixlength=%d)"
        return r % (self.__class__.__name__, self.fieldname, self.text,
                    self.boost, self.maxdist, self.prefixlength)

    def __unicode__(self):
        r = self.text + u("~")
        if self.maxdist > 1:
            r += u("%d") % self.maxdist
        if self.boost != 1.0:
            r += u("^%f") % self.boost
        return r

    __str__ = __unicode__

    def __hash__(self):
        return (hash(self.fieldname) ^ hash(self.text) ^ hash(self.boost)
                ^ hash(self.maxdist) ^ hash(self.prefixlength)
                ^ hash(self.constantscore))

    def _words(self, ixreader):
        return ixreader.terms_within(self.fieldname, self.text, self.maxdist,
                                     prefix=self.prefixlength)


class Variations(ExpandingTerm):
    """Query that automatically searches for morphological variations of the
    given word in the same field.
    """

    def __init__(self, fieldname, text, boost=1.0):
        self.fieldname = fieldname
        self.text = text
        self.boost = boost

    def __repr__(self):
        r = "%s(%r, %r" % (self.__class__.__name__, self.fieldname, self.text)
        if self.boost != 1:
            r += ", boost=%s" % self.boost
        r += ")"
        return r

    def __eq__(self, other):
        return (other and self.__class__ is other.__class__
                and self.fieldname == other.fieldname
                and self.text == other.text and self.boost == other.boost)

    def __hash__(self):
        return hash(self.fieldname) ^ hash(self.text) ^ hash(self.boost)

    def _words(self, ixreader):
        fieldname = self.fieldname
        return [word for word in variations(self.text)
                if (fieldname, word) in ixreader]

    def __unicode__(self):
        return u("%s:<%s>") % (self.fieldname, self.text)

    __str__ = __unicode__

    def replace(self, fieldname, oldtext, newtext):
        q = copy.copy(self)
        if q.fieldname == fieldname and q.text == oldtext:
            q.text = newtext
        return q


class RangeMixin(object):
    # Contains methods shared by TermRange and NumericRange
    
    def __repr__(self):
        return ('%s(%r, %r, %r, %s, %s, boost=%s, constantscore=%s)'
                % (self.__class__.__name__, self.fieldname, self.start,
                   self.end, self.startexcl, self.endexcl, self.boost,
                   self.constantscore))
    
    def __unicode__(self):
        startchar = "{" if self.startexcl else "["
        endchar = "}" if self.endexcl else "]"
        start = '' if self.start is None else self.start
        end = '' if self.end is None else self.end
        return u("%s:%s%s TO %s%s") % (self.fieldname, startchar, start, end,
                                     endchar)
    
    __str__ = __unicode__

    def __eq__(self, other):
        return (other and self.__class__ is other.__class__
                and self.fieldname == other.fieldname
                and self.start == other.start and self.end == other.end
                and self.startexcl == other.startexcl
                and self.endexcl == other.endexcl
                and self.boost == other.boost
                and self.constantscore == other.constantscore)
    
    def __hash__(self):
        return (hash(self.fieldname) ^ hash(self.start) ^ hash(self.startexcl)
                ^ hash(self.end) ^ hash(self.endexcl) ^ hash(self.boost))
    
    def is_range(self):
        return True
    
    def _comparable_start(self):
        if self.start is None:
            return (Lowest, 0)
        else:
            second = 1 if self.startexcl else 0
            return (self.start, second)
        
    def _comparable_end(self):
        if self.end is None:
            return (Highest, 0)
        else:
            second = -1 if self.endexcl else 0
            return (self.end, second)

    def overlaps(self, other):
        if not isinstance(other, TermRange):
            return False
        if self.fieldname != other.fieldname:
            return False
        
        start1 = self._comparable_start()
        start2 = other._comparable_start()
        end1 = self._comparable_end()
        end2 = other._comparable_end()
        
        return ((start1 >= start2 and start1 <= end2)
                or (end1 >= start2 and end1 <= end2)
                or (start2 >= start1 and start2 <= end1)
                or (end2 >= start1 and end2 <= end1))

    def merge(self, other, intersect=True):
        assert self.fieldname == other.fieldname
        
        start1 = self._comparable_start()
        start2 = other._comparable_start()
        end1 = self._comparable_end()
        end2 = other._comparable_end()
        
        if start1 >= start2 and end1 <= end2:
            start = start2
            end = end2
        elif start2 >= start1 and end2 <= end1:
            start = start1
            end = end1
        elif intersect:
            start = max(start1, start2)
            end = min(end1, end2)
        else:
            start = min(start1, start2)
            end = max(end1, end2)
        
        startval = None if start[0] is Lowest else start[0]
        startexcl = start[1] == 1
        endval = None if end[0] is Highest else end[0]
        endexcl = end[1] == -1
        
        boost = max(self.boost, other.boost)
        constantscore = self.constantscore or other.constantscore
        
        return self.__class__(self.fieldname, startval, endval, startexcl,
                              endexcl, boost=boost, constantscore=constantscore)


class TermRange(RangeMixin, MultiTerm):
    """Matches documents containing any terms in a given range.
    
    >>> # Match documents where the indexed "id" field is greater than or equal
    >>> # to 'apple' and less than or equal to 'pear'.
    >>> TermRange("id", u"apple", u"pear")
    """

    def __init__(self, fieldname, start, end, startexcl=False, endexcl=False,
                 boost=1.0, constantscore=True):
        """
        :param fieldname: The name of the field to search.
        :param start: Match terms equal to or greater than this.
        :param end: Match terms equal to or less than this.
        :param startexcl: If True, the range start is exclusive. If False, the
            range start is inclusive.
        :param endexcl: If True, the range end is exclusive. If False, the
            range end is inclusive.
        :param boost: Boost factor that should be applied to the raw score of
            results matched by this query.
        """

        self.fieldname = fieldname
        self.start = start
        self.end = end
        self.startexcl = startexcl
        self.endexcl = endexcl
        self.boost = boost
        self.constantscore = constantscore

    def normalize(self):
        if self.start in ('', None) and self.end in (u('\uffff'), None):
            return Every(self.fieldname, boost=self.boost)
        elif self.start == self.end:
            if self.startexcl or self.endexcl:
                return NullQuery
            return Term(self.fieldname, self.start, boost=self.boost)
        else:
            return TermRange(self.fieldname, self.start, self.end,
                             self.startexcl, self.endexcl,
                             boost=self.boost)

    #def replace(self, fieldname, oldtext, newtext):
    #    q = self.copy()
    #    if q.fieldname == fieldname:
    #        if q.start == oldtext:
    #            q.start = newtext
    #        if q.end == oldtext:
    #            q.end = newtext
    #    return q
    
    def _words(self, ixreader):
        fieldname = self.fieldname
        start = '' if self.start is None else self.start
        end = u('\uFFFF') if self.end is None else self.end
        startexcl = self.startexcl
        endexcl = self.endexcl

        for fname, t in ixreader.terms_from(fieldname, start):
            if fname != fieldname:
                break
            if t == start and startexcl:
                continue
            if t == end and endexcl:
                break
            if t > end:
                break
            yield t


class NumericRange(RangeMixin, Query):
    """A range query for NUMERIC fields. Takes advantage of tiered indexing
    to speed up large ranges by matching at a high resolution at the edges of
    the range and a low resolution in the middle.
    
    >>> # Match numbers from 10 to 5925 in the "number" field.
    >>> nr = NumericRange("number", 10, 5925)
    """
    
    def __init__(self, fieldname, start, end, startexcl=False, endexcl=False,
                 boost=1.0, constantscore=True):
        """
        :param fieldname: The name of the field to search.
        :param start: Match terms equal to or greater than this number. This
            should be a number type, not a string.
        :param end: Match terms equal to or less than this number. This should
            be a number type, not a string.
        :param startexcl: If True, the range start is exclusive. If False, the
            range start is inclusive.
        :param endexcl: If True, the range end is exclusive. If False, the
            range end is inclusive.
        :param boost: Boost factor that should be applied to the raw score of
            results matched by this query.
        :param constantscore: If True, the compiled query returns a constant
            score (the value of the ``boost`` keyword argument) instead of
            actually scoring the matched terms. This gives a nice speed boost
            and won't affect the results in most cases since numeric ranges
            will almost always be used as a filter.
        """

        self.fieldname = fieldname
        self.start = start
        self.end = end
        self.startexcl = startexcl
        self.endexcl = endexcl
        self.boost = boost
        self.constantscore = constantscore
    
    def simplify(self, ixreader):
        return self._compile_query(ixreader).simplify(ixreader)
    
    def estimate_size(self, ixreader):
        return self._compile_query(ixreader).estimate_size(ixreader)
    
    def estimate_min_size(self, ixreader):
        return self._compile_query(ixreader).estimate_min_size(ixreader)
    
    def docs(self, searcher):
        q = self._compile_query(searcher.reader())
        return q.docs(searcher)
    
    def _compile_query(self, ixreader):
        from whoosh.fields import NUMERIC
        from whoosh.support.numeric import tiered_ranges
        
        field = ixreader.schema[self.fieldname]
        if not isinstance(field, NUMERIC):
            raise Exception("NumericRange: field %r is not numeric" % self.fieldname)
        
        start = field.prepare_number(self.start)
        end = field.prepare_number(self.end)
        
        subqueries = []
        # Get the term ranges for the different resolutions
        for starttext, endtext in tiered_ranges(field.type, field.signed,
                                                start, end, field.shift_step,
                                                self.startexcl, self.endexcl):
            if starttext == endtext:
                subq = Term(self.fieldname, starttext)
            else:
                subq = TermRange(self.fieldname, starttext, endtext)
            subqueries.append(subq)
        
        if len(subqueries) == 1:
            q = subqueries[0] 
        elif subqueries:
            q = Or(subqueries, boost=self.boost)
        else:
            return NullQuery
        
        if self.constantscore:
            q = ConstantScoreQuery(q, self.boost)
        return q
        
    def matcher(self, searcher):
        q = self._compile_query(searcher.reader())
        return q.matcher(searcher)


class DateRange(NumericRange):
    """This is a very thin subclass of :class:`NumericRange` that only
    overrides the initializer and ``__repr__()`` methods to work with datetime
    objects instead of numbers. Internally this object converts the datetime
    objects it's created with to numbers and otherwise acts like a
    ``NumericRange`` query.
    
    >>> DateRange("date", datetime(2010, 11, 3, 3, 0), datetime(2010, 11, 3, 17, 59))
    """
    
    def __init__(self, fieldname, start, end, startexcl=False, endexcl=False,
                 boost=1.0, constantscore=True):
        self.startdate = start
        self.enddate = end
        if start:
            start = datetime_to_long(start)
        if end:
            end = datetime_to_long(end)
        super(DateRange, self).__init__(fieldname, start, end,
                                        startexcl=startexcl, endexcl=endexcl,
                                        boost=boost, constantscore=constantscore)
    
    def __repr__(self):
        return '%s(%r, %r, %r, %s, %s, boost=%s)' % (self.__class__.__name__,
                                           self.fieldname,
                                           self.startdate, self.enddate,
                                           self.startexcl, self.endexcl,
                                           self.boost)
    


class Phrase(Query):
    """Matches documents containing a given phrase."""

    def __init__(self, fieldname, words, slop=1, boost=1.0, char_ranges=None):
        """
        :param fieldname: the field to search.
        :param words: a list of words (unicode strings) in the phrase.
        :param slop: the number of words allowed between each "word" in the
            phrase; the default of 1 means the phrase must match exactly.
        :param boost: a boost factor that to apply to the raw score of
            documents matched by this query.
        :param char_ranges: if a Phrase object is created by the query parser,
            it will set this attribute to a list of (startchar, endchar) pairs
            corresponding to the words in the phrase
        """

        self.fieldname = fieldname
        self.words = words
        self.slop = slop
        self.boost = boost
        self.char_ranges = char_ranges

    def __eq__(self, other):
        return (other and self.__class__ is other.__class__ and
                self.fieldname == other.fieldname and self.words == other.words
                and self.slop == other.slop and self.boost == other.boost)
        
    def __repr__(self):
        return "%s(%r, %r, slop=%s, boost=%f)" % (self.__class__.__name__,
                                                  self.fieldname, self.words,
                                                  self.slop, self.boost)

    def __unicode__(self):
        return u('%s:"%s"') % (self.fieldname, u(" ").join(self.words))
    __str__ = __unicode__

    def __hash__(self):
        h = hash(self.fieldname) ^ hash(self.slop) ^ hash(self.boost)
        for w in self.words:
            h ^= hash(w)
        return h

    def has_terms(self):
        return True

    def tokens(self, boost=1.0):
        char_ranges = self.char_ranges
        startchar = endchar = None
        for i, word in enumerate(self.words):
            if char_ranges:
                startchar, endchar = char_ranges[i]
                
            yield Token(fieldname=self.fieldname, text=word,
                        boost=boost * self.boost, startchar=startchar,
                        endchar=endchar, chars=True)

    def normalize(self):
        if not self.words:
            return NullQuery
        if len(self.words) == 1:
            return Term(self.fieldname, self.words[0])

        words = [w for w in self.words if w is not None]
        return self.__class__(self.fieldname, words, slop=self.slop,
                              boost=self.boost, char_ranges=self.char_ranges)

    def replace(self, fieldname, oldtext, newtext):
        q = copy.copy(self)
        if q.fieldname == fieldname:
            for i, word in enumerate(q.words):
                if word == oldtext:
                    q.words[i] = newtext
        return q

    def _and_query(self):
        return And([Term(self.fieldname, word) for word in self.words])

    def estimate_size(self, ixreader):
        return self._and_query().estimate_size(ixreader)

    def estimate_min_size(self, ixreader):
        return self._and_query().estimate_min_size(ixreader)

    def matcher(self, searcher):
        fieldname = self.fieldname
        reader = searcher.reader()

        # Shortcut the query if one of the words doesn't exist.
        for word in self.words:
            if (fieldname, word) not in reader:
                return NullMatcher()
        
        field = searcher.schema[fieldname]
        if not field.format or not field.format.supports("positions"):
            raise QueryError("Phrase search: %r field has no positions"
                             % self.fieldname)
        
        # Construct a tree of SpanNear queries representing the words in the
        # phrase and return its matcher
        from whoosh.spans import SpanNear
        q = SpanNear.phrase(fieldname, self.words, slop=self.slop)
        m = q.matcher(searcher)
        if self.boost != 1.0:
            m = WrappingMatcher(m, boost=self.boost)
        return m


class Ordered(And):
    """Matches documents containing a list of sub-queries in the given order.
    """

    JOINT = " BEFORE "
    
    def matcher(self, searcher):
        from whoosh.spans import SpanBefore
        
        return self._matcher(SpanBefore._Matcher, None, searcher)


class Every(Query):
    """A query that matches every document containing any term in a given
    field. If you don't specify a field, the query matches every document.
    
    >>> # Match any documents with something in the "path" field
    >>> q = Every("path")
    >>> # Matcher every document
    >>> q = Every()
    
    The unfielded form (matching every document) is efficient.
    
    The fielded is more efficient than a prefix query with an empty prefix or a
    '*' wildcard, but it can still be very slow on large indexes. It requires
    the searcher to read the full posting list of every term in the given
    field.
    
    Instead of using this query it is much more efficient when you create the
    index to include a single term that appears in all documents that have the
    field you want to match.
    
    For example, instead of this::
    
        # Match all documents that have something in the "path" field
        q = Every("path")
        
    Do this when indexing::
    
        # Add an extra field that indicates whether a document has a path
        schema = fields.Schema(path=fields.ID, has_path=fields.ID)
        
        # When indexing, set the "has_path" field based on whether the document
        # has anything in the "path" field
        writer.add_document(text=text_value1)
        writer.add_document(text=text_value2, path=path_value2, has_path="t")
    
    Then to find all documents with a path::
    
        q = Term("has_path", "t")
    """

    def __init__(self, fieldname=None, boost=1.0):
        """
        :param fieldname: the name of the field to match, or ``None`` or ``*``
            to match all documents.
        """
        
        if not fieldname or fieldname == "*":
            fieldname = None
        self.fieldname = fieldname
        self.boost = boost

    def __repr__(self):
        return "%s(%r, boost=%s)" % (self.__class__.__name__, self.fieldname,
                                     self.boost)

    def __eq__(self, other):
        return (other and self.__class__ is other.__class__
                and self.fieldname == other.fieldname
                and self.boost == other.boost)

    def __unicode__(self):
        return u("%s:*") % self.fieldname

    __str__ = __unicode__

    def __hash__(self):
        return hash(self.fieldname)

    def estimate_size(self, ixreader):
        return ixreader.doc_count()

    def matcher(self, searcher):
        fieldname = self.fieldname
        reader = searcher.reader()
        
        if fieldname in (None, "", "*"):
            doclist = list(reader.all_doc_ids())
        elif reader.supports_caches() and reader.fieldcache_available(self.fieldname):
            # If the reader has a field cache, use it to quickly get the list
            # of documents that have a value for this field
            fc = reader.fieldcache(self.fieldname)
            doclist = [docnum for docnum, ord in fc.ords() if ord != 0]
        else:
            # This is a hacky hack, but just create an in-memory set of all the
            # document numbers of every term in the field. This is SLOOOW for
            # large indexes
            doclist = set()
            for text in searcher.lexicon(fieldname):
                pr = searcher.postings(fieldname, text)
                doclist.update(pr.all_ids())
            doclist = sorted(doclist)
        
        return ListMatcher(doclist, all_weights=self.boost)




class _NullQuery(Query):
    "Represents a query that won't match anything."
    
    boost = 1.0
    
    def __call__(self):
        return self
    
    def __repr__(self):
        return "<%s>" % (self.__class__.__name__, )
    
    def __eq__(self, other):
        return isinstance(other, _NullQuery)
    
    def __ne__(self, other):
        return not self.__eq__(other)
    
    def __hash__(self):
        return id(self)
    
    def __copy__(self):
        return self
    
    def __deepcopy__(self, memo):
        return self
    
    def field(self):
        return None
    
    def estimate_size(self, ixreader):
        return 0
    
    def normalize(self):
        return self
    
    def simplify(self, ixreader):
        return self
    
    def docs(self, searcher):
        return []
    
    def matcher(self, searcher):
        return NullMatcher()

NullQuery = _NullQuery()


class ConstantScoreQuery(WrappingQuery):
    """Wraps a query and uses a matcher that always gives a constant score
    to all matching documents. This is a useful optimization when you don't
    care about scores from a certain branch of the query tree because it is
    simply acting as a filter. See also the :class:`AndMaybe` query.
    """
    
    def __init__(self, child, score=1.0):
        super(ConstantScoreQuery, self).__init__(child)
        self.score = score
    
    def __eq__(self, other):
        return (other and self.__class__ is other.__class__
                and self.child == other.child and self.score == other.score)
    
    def __hash__(self):
        return hash(self.child) ^ hash(self.score)
    
    def _rewrap(self, child):
        return self.__class__(child, self.score)
    
    def matcher(self, searcher):
        m = self.child.matcher(searcher)
        if isinstance(m, NullMatcher):
            return m
        else:
            ids = array("I", m.all_ids())
            return ListMatcher(ids, all_weights=self.score)
    

class BinaryQuery(CompoundQuery):
    """Base class for binary queries (queries which are composed of two
    sub-queries). Subclasses should set the ``matcherclass`` attribute or
    override ``matcher()``, and may also need to override ``normalize()``,
    ``estimate_size()``, and/or ``estimate_min_size()``.
    """
    
    boost = 1.0
    
    def __init__(self, a, b):
        self.a = a
        self.b = b
        self.subqueries = (a, b)

    def __eq__(self, other):
        return (other and self.__class__ is other.__class__
                and self.a == other.a and self.b == other.b)
    
    def __hash__(self):
        return (hash(self.__class__.__name__) ^ hash(self.a) ^ hash(self.b))
    
    def apply(self, fn):
        return self.__class__(fn(self.a), fn(self.b))
    
    def field(self):
        f = self.a.field()
        if self.b.field() == f:
            return f
    
    def with_boost(self, boost):
        return self.__class__(self.a.with_boost(boost), self.b.with_boost(boost))
    
    def normalize(self):
        a = self.a.normalize()
        b = self.b.normalize()
        if a is NullQuery and b is NullQuery:
            return NullQuery
        elif a is NullQuery:
            return b
        elif b is NullQuery:
            return a
    
        return self.__class__(a, b)
    
    def matcher(self, searcher):
        return self.matcherclass(self.a.matcher(searcher),
                                 self.b.matcher(searcher))


class Require(BinaryQuery):
    """Binary query returns results from the first query that also appear in
    the second query, but only uses the scores from the first query. This lets
    you filter results without affecting scores.
    """

    JOINT = " REQUIRE "
    matcherclass = RequireMatcher

    def requires(self):
        return self.a.requires() | self.b.requires()

    def estimate_size(self, ixreader):
        return self.b.estimate_size(ixreader)
    
    def estimate_min_size(self, ixreader):
        return self.b.estimate_min_size(ixreader)

    def with_boost(self, boost):
        return self.__class__(self.a.with_boost(boost), self.b)

    def normalize(self):
        a = self.a.normalize()
        b = self.b.normalize()
        if a is NullQuery or b is NullQuery:
            return NullQuery
        return self.__class__(a, b)
    
    def docs(self, searcher):
        return And(self.subqueries).docs(searcher)
    

class AndMaybe(BinaryQuery):
    """Binary query takes results from the first query. If and only if the
    same document also appears in the results from the second query, the score
    from the second query will be added to the score from the first query.
    """

    JOINT = " ANDMAYBE "
    matcherclass = AndMaybeMatcher

    def normalize(self):
        a = self.a.normalize()
        b = self.b.normalize()
        if a is NullQuery:
            return NullQuery
        if b is NullQuery:
            return a
        return self.__class__(a, b)

    def requires(self):
        return self.a.requires()

    def estimate_min_size(self, ixreader):
        return self.subqueries[0].estimate_min_size(ixreader)

    def docs(self, searcher):
        return self.subqueries[0].docs(searcher)


class AndNot(BinaryQuery):
    """Binary boolean query of the form 'a ANDNOT b', where documents that
    match b are removed from the matches for a.
    """

    JOINT = " ANDNOT "
    matcherclass = AndNotMatcher

    def with_boost(self, boost):
        return self.__class__(self.a.with_boost(boost), self.b)

    def normalize(self):
        a = self.a.normalize()
        b = self.b.normalize()

        if a is NullQuery:
            return NullQuery
        elif b is NullQuery:
            return a

        return self.__class__(a, b)

    def requires(self):
        return self.a.requires()


class Otherwise(BinaryQuery):
    """A binary query that only matches the second clause if the first clause
    doesn't match any documents.
    """
    
    JOINT = " OTHERWISE "
    
    def matcher(self, searcher):
        m = self.a.matcher(searcher)
        if not m.is_active():
            m = self.b.matcher(searcher)
        return m


def BooleanQuery(required, should, prohibited):
    return AndNot(AndMaybe(And(required), Or(should)), Or(prohibited)).normalize()

=======
# Copyright 2007 Matt Chaput. All rights reserved.
#
# Redistribution and use in source and binary forms, with or without
# modification, are permitted provided that the following conditions are met:
#
#    1. Redistributions of source code must retain the above copyright notice,
#       this list of conditions and the following disclaimer.
#
#    2. Redistributions in binary form must reproduce the above copyright
#       notice, this list of conditions and the following disclaimer in the
#       documentation and/or other materials provided with the distribution.
#
# THIS SOFTWARE IS PROVIDED BY MATT CHAPUT ``AS IS'' AND ANY EXPRESS OR
# IMPLIED WARRANTIES, INCLUDING, BUT NOT LIMITED TO, THE IMPLIED WARRANTIES OF
# MERCHANTABILITY AND FITNESS FOR A PARTICULAR PURPOSE ARE DISCLAIMED. IN NO
# EVENT SHALL MATT CHAPUT OR CONTRIBUTORS BE LIABLE FOR ANY DIRECT, INDIRECT,
# INCIDENTAL, SPECIAL, EXEMPLARY, OR CONSEQUENTIAL DAMAGES (INCLUDING, BUT NOT
# LIMITED TO, PROCUREMENT OF SUBSTITUTE GOODS OR SERVICES; LOSS OF USE, DATA,
# OR PROFITS; OR BUSINESS INTERRUPTION) HOWEVER CAUSED AND ON ANY THEORY OF
# LIABILITY, WHETHER IN CONTRACT, STRICT LIABILITY, OR TORT (INCLUDING
# NEGLIGENCE OR OTHERWISE) ARISING IN ANY WAY OUT OF THE USE OF THIS SOFTWARE,
# EVEN IF ADVISED OF THE POSSIBILITY OF SUCH DAMAGE.
#
# The views and conclusions contained in the software and documentation are
# those of the authors and should not be interpreted as representing official
# policies, either expressed or implied, of Matt Chaput.

"""This module contains objects that query the search index. These query
objects are composable to form complex query trees.
"""

from __future__ import division

import copy
import fnmatch
import re
from array import array

from whoosh.analysis import Token
from whoosh.compat import u, text_type
from whoosh.lang.morph_en import variations
from whoosh.matching import (AndMaybeMatcher, DisjunctionMaxMatcher,
                             ListMatcher, IntersectionMatcher, InverseMatcher,
                             NullMatcher, RequireMatcher, UnionMatcher,
                             WrappingMatcher, AndNotMatcher)
from whoosh.reading import TermNotFound
from whoosh.support.times import datetime_to_long
from whoosh.util import make_binary_tree, make_weighted_tree, methodcaller


# Exceptions

class QueryError(Exception):
    """Error encountered while running a query.
    """
    pass


# Functions

def error_query(msg, q=None):
    """Returns the query in the second argument (or a :class:`NullQuery` if the
    second argument is not given) with its ``error`` attribute set to
    ``msg``.
    """
    
    if q is None:
        q = _NullQuery()
    q.error = msg
    return q


def token_lists(q, phrases=True):
    """Returns the terms in the query tree, with the query hierarchy
    represented as nested lists.
    """
    
    if q.is_leaf():
        if phrases or not isinstance(q, Phrase):
            return list(q.tokens())
    else:
        ls = []
        for qq in q.children():
            t = token_lists(qq, phrases=phrases)
            if len(t) == 1:
                t = t[0]
            if t:
                ls.append(t)
        return ls


# Utility classes

class Lowest(object):
    "A value that is always compares lower than any other object except itself."
    
    def __cmp__(self, other):
        if other.__class__ is Lowest:
            return 0
        return -1

    def __eq__(self, other):
        return self.__class__ is type(other)

    def __lt__(self, other):
        return type(other) is not self.__class__

    def __ne__(self, other):
        return not self.__eq__(other)

    def __gt__(self, other):
        return not (self.__lt__(other) or self.__eq__(other))

    def __le__(self, other):
        return self.__eq__(other) or self.__lt__(other)

    def __ge__(self, other):
        return self.__eq__(other) or self.__gt__(other)

Lowest = Lowest()

class Highest(object):
    "A value that is always compares higher than any other object except itself."
    
    def __cmp__(self, other):
        if other.__class__ is Highest:
            return 0
        return 1
        
    def __eq__(self, other):
        return self.__class__ is type(other)

    def __lt__(self, other):
        return type(other) is self.__class__

    def __ne__(self, other):
        return not self.__eq__(other)

    def __gt__(self, other):
        return not (self.__lt__(other) or self.__eq__(other))

    def __le__(self, other):
        return self.__eq__(other) or self.__lt__(other)

    def __ge__(self, other):
        return self.__eq__(other) or self.__gt__(other)

        
Highest = Highest()


# Base classes

class Query(object):
    """Abstract base class for all queries.
    
    Note that this base class implements __or__, __and__, and __sub__ to allow
    slightly more convenient composition of query objects::
    
        >>> Term("content", u"a") | Term("content", u"b")
        Or([Term("content", u"a"), Term("content", u"b")])
        
        >>> Term("content", u"a") & Term("content", u"b")
        And([Term("content", u"a"), Term("content", u"b")])
        
        >>> Term("content", u"a") - Term("content", u"b")
        And([Term("content", u"a"), Not(Term("content", u"b"))])
    """

    # For queries produced by the query parser, record where in the user
    # query this object originated
    startchar = endchar = None
    # For queries produced by the query parser, records an error that resulted
    # in this query
    error = None

    def __or__(self, query):
        """Allows you to use | between query objects to wrap them in an Or
        query.
        """
        return Or([self, query]).normalize()

    def __and__(self, query):
        """Allows you to use & between query objects to wrap them in an And
        query.
        """
        return And([self, query]).normalize()

    def __sub__(self, query):
        """Allows you to use - between query objects to add the right-hand
        query as a "NOT" query.
        """

        return And([self, Not(query)]).normalize()

    def __hash__(self):
        raise NotImplementedError

    def __ne__(self, other):
        return not self.__eq__(other)

    def is_leaf(self):
        """Returns True if this is a leaf node in the query tree, or False if
        this query has sub-queries.
        """
        
        return True

    def children(self):
        """Returns an iterator of the subqueries of this object.
        """
        
        return iter([])

    def is_range(self):
        """Returns True if this object searches for values within a range.
        """
        
        return False

    def has_terms(self):
        """Returns True if this specific object represents a search for a
        specific term (as opposed to a pattern, as in Wildcard and Prefix) or
        terms (i.e., whether the ``replace()`` method does something
        meaningful on this instance).
        """
        
        return False

    def apply(self, fn):
        """If this query has children, calls the given function on each child
        and returns a new copy of this node with the new children returned by
        the function. If this is a leaf node, simply returns this object.
        
        This is useful for writing functions that transform a query tree. For
        example, this function changes all Term objects in a query tree into
        Variations objects::
        
            def term2var(q):
                if isinstance(q, Term):
                    return Variations(q.fieldname, q.text)
                else:
                    return q.apply(term2var)
        
            q = And([Term("f", "alfa"),
                     Or([Term("f", "bravo"),
                         Not(Term("f", "charlie"))])])
            q = term2var(q)
            
        Note that this method does not automatically create copies of nodes.
        To avoid modifying the original tree, your function should call the
        :meth:`Query.copy` method on nodes before changing their attributes.
        """
        
        return self

    def accept(self, fn):
        """Applies the given function to this query's subqueries (if any) and
        then to this query itself::
        
            def boost_phrases(q):
                if isintance(q, Phrase):
                    q.boost *= 2.0
                return q
            
            myquery = myquery.accept(boost_phrases)
        
        This method automatically creates copies of the nodes in the original
        tree before passing them to your function, so your function can change
        attributes on nodes without altering the original tree.
        
        This method is less flexible than using :meth:`Query.apply` (in fact
        it's implemented using that method) but is often more straightforward.
        """
        
        def fn_wrapper(q):
            q = q.apply(fn_wrapper)
            return fn(q)
        
        return fn_wrapper(self)

    def replace(self, fieldname, oldtext, newtext):
        """Returns a copy of this query with oldtext replaced by newtext (if
        oldtext was anywhere in this query).
        
        Note that this returns a *new* query with the given text replaced. It
        *does not* modify the original query "in place".
        """
        
        # The default implementation uses the apply method to "pass down" the
        # replace() method call
        if self.is_leaf():
            return copy.copy(self)
        else:
            return self.apply(methodcaller("replace", fieldname, oldtext, newtext))

    def copy(self):
        """Deprecated, just use ``copy.deepcopy``.
        """
        
        return copy.deepcopy(self)

    def all_terms(self, termset=None, phrases=True):
        """Returns a set of all terms in this query tree.
        
        This method exists for backwards compatibility. For more flexibility
        use the :meth:`Query.iter_all_terms` method instead, which simply yields
        the terms in the query.
        
        :param phrases: Whether to add words found in Phrase queries.
        :rtype: set
        """
        
        if not termset:
            termset = set()
        for q in self.leaves():
            if q.has_terms():
                if phrases or not isinstance(q, Phrase):
                    termset.update(q.terms())
        return termset
        
    def existing_terms(self, ixreader, termset=None, reverse=False,
                       phrases=True):
        """Returns a set of all terms in this query tree that exist in the
        given ixreaderder.
        
        This method exists for backwards compatibility. For more flexibility
        use the :meth:`Query.iter_all_terms` method instead, which simply yields
        the terms in the query.
        
        :param ixreader: A :class:`whoosh.reading.IndexReader` object.
        :param reverse: If True, this method adds *missing* terms rather than
            *existing* terms to the set.
        :param phrases: Whether to add words found in Phrase queries.
        :rtype: set
        """

        if termset is None:
            termset = set()
        if reverse:
            test = lambda t: t not in ixreader
        else:
            test = lambda t: t in ixreader
        
        termset.update(t for t in self.all_terms(phrases=phrases) if test(t))
        return termset

    def leaves(self):
        """Returns an iterator of all the leaf queries in this query tree as a
        flat series.
        """
        
        if self.is_leaf():
            yield self
        else:
            for q in self.children():
                for qq in q.leaves():
                    yield qq

    def iter_all_terms(self):
        """Returns an iterator of ("fieldname", "text") pairs for all terms in
        this query tree.
        
        >>> qp = qparser.QueryParser("text", myindex.schema)
        >>> q = myparser.parse("alfa bravo title:charlie")
        >>> # List the terms in a query
        >>> list(q.iter_all_terms())
        [("text", "alfa"), ("text", "bravo"), ("title", "charlie")]
        >>> # Get a set of all terms in the query that don't exist in the index
        >>> reader = myindex.reader()
        >>> missing = set(t for t in q.iter_all_terms() if t not in reader)
        set([("text", "alfa"), ("title", "charlie")])
        >>> # All terms in the query that occur in fewer than 5 documents in
        >>> # the index
        >>> [t for t in q.iter_all_terms() if reader.doc_frequency(t[0], t[1]) < 5]
        [("title", "charlie")]
        """
        
        for q in self.leaves():
            if q.has_terms():
                for t in q.terms():
                    yield t

    def all_tokens(self, boost=1.0):
        """Returns an iterator of :class:`analysis.Token` objects corresponding
        to all terms in this query tree. The Token objects will have the
        ``fieldname``, ``text``, and ``boost`` attributes set. If the query
        was built by the query parser, they Token objects will also have
        ``startchar`` and ``endchar`` attributes indexing into the original
        user query.
        """
        
        if self.is_leaf():
            for token in self.tokens(boost):
                yield token
        else:
            boost *= self.boost if hasattr(self, "boost") else 1.0
            for child in self.children():
                for token in child.all_tokens(boost):
                    yield token
        
    def terms(self):
        """Yields zero or more ("fieldname", "text") pairs searched for by this
        query object. You can check whether a query object targets specific
        terms before you call this method using :meth:`Query.has_terms`.
        
        To get all terms in a query tree, use :meth:`Query.iter_all_terms`.
        """
        
        for token in self.tokens():
            yield (token.fieldname, token.text)
    
    def tokens(self, boost=1.0):
        """Yields zero or more :class:`analysis.Token` objects corresponding to
        the terms searched for by this query object. You can check whether a
        query object targets specific terms before you call this method using
        :meth:`Query.has_terms`.
        
        The Token objects will have the ``fieldname``, ``text``, and ``boost``
        attributes set. If the query was built by the query parser, they Token
        objects will also have ``startchar`` and ``endchar`` attributes
        indexing into the original user query.
        
        To get all tokens for a query tree, use :meth:`Query.all_tokens`.
        """
        
        return []
        
    def requires(self):
        """Returns a set of queries that are *known* to be required to match
        for the entire query to match. Note that other queries might also turn
        out to be required but not be determinable by examining the static
        query.
        
        >>> a = Term("f", u"a")
        >>> b = Term("f", u"b")
        >>> And([a, b]).requires()
        set([Term("f", u"a"), Term("f", u"b")])
        >>> Or([a, b]).requires()
        set([])
        >>> AndMaybe(a, b).requires()
        set([Term("f", u"a")])
        >>> a.requires()
        set([Term("f", u"a")])
        """
        
        # Subclasses should implement the _add_required_to(qset) method
        
        return set([self])
    
    def field(self):
        """Returns the field this query matches in, or None if this query does
        not match in a single field.
        """
        
        return self.fieldname

    def with_boost(self, boost):
        """Returns a COPY of this query with the boost set to the given value.
        
        If a query type does not accept a boost itself, it will try to pass the
        boost on to its children, if any.
        """
        
        q = self.copy()
        q.boost = boost
        return q

    def estimate_size(self, ixreader):
        """Returns an estimate of how many documents this query could
        potentially match (for example, the estimated size of a simple term
        query is the document frequency of the term). It is permissible to
        overestimate, but not to underestimate.
        """
        raise NotImplementedError

    def estimate_min_size(self, ixreader):
        """Returns an estimate of the minimum number of documents this query
        could potentially match.
        """
        
        return self.estimate_size(ixreader)

    def matcher(self, searcher):
        """Returns a :class:`~whoosh.matching.Matcher` object you can use to
        retrieve documents and scores matching this query.
        
        :rtype: :class:`whoosh.matching.Matcher`
        """
        raise NotImplementedError

    def docs(self, searcher):
        """Returns an iterator of docnums matching this query.
        
        >>> searcher = my_index.searcher()
        >>> list(my_query.docs(searcher))
        [10, 34, 78, 103]
        
        :param searcher: A :class:`whoosh.searching.Searcher` object.
        """

        try:
            return self.matcher(searcher).all_ids()
        except TermNotFound:
            return iter([])

    def normalize(self):
        """Returns a recursively "normalized" form of this query. The
        normalized form removes redundancy and empty queries. This is called
        automatically on query trees created by the query parser, but you may
        want to call it yourself if you're writing your own parser or building
        your own queries.
        
        >>> q = And([And([Term("f", u"a"),
        ...               Term("f", u"b")]),
        ...               Term("f", u"c"), Or([])])
        >>> q.normalize()
        And([Term("f", u"a"), Term("f", u"b"), Term("f", u"c")])
        
        Note that this returns a *new, normalized* query. It *does not* modify
        the original query "in place".
        """
        return self

    def simplify(self, ixreader):
        """Returns a recursively simplified form of this query, where
        "second-order" queries (such as Prefix and Variations) are re-written
        into lower-level queries (such as Term and Or).
        """
        return self


class WrappingQuery(Query):
    def __init__(self, child):
        self.child = child
    
    def __repr__(self):
        return "%s(%r)" % (self.__class__.__name__, self.child)
    
    def __hash__(self):
        return hash(self.__class__.__name__) ^ hash(self.child)
    
    def _rewrap(self, child):
        return self.__class__(child)
    
    def is_leaf(self):
        return False
    
    def children(self):
        yield self.child
    
    def apply(self, fn):
        return self._rewrap(fn(self.child))
    
    def requires(self):
        return self.child.requires()
    
    def field(self):
        return self.child.field()
    
    def with_boost(self, boost):
        return self._rewrap(self.child.with_boost(boost))
    
    def estimate_size(self, ixreader):
        return self.child.estimate_size(ixreader)
    
    def estimate_min_size(self, ixreader):
        return self.child.estimate_min_size(ixreader)
    
    def matcher(self, searcher):
        return self.child.matcher(searcher)
    


class CompoundQuery(Query):
    """Abstract base class for queries that combine or manipulate the results
    of multiple sub-queries .
    """

    def __init__(self, subqueries, boost=1.0):
        self.subqueries = subqueries
        self.boost = boost

    def __repr__(self):
        r = "%s(%r" % (self.__class__.__name__, self.subqueries)
        if hasattr(self, "boost") and self.boost != 1:
            r += ", boost=%s" % self.boost
        r += ")"
        return r

    def __unicode__(self):
        r = u("(")
        r += (self.JOINT).join([text_type(s) for s in self.subqueries])
        r += u(")")
        return r

    __str__ = __unicode__

    def __eq__(self, other):
        return other and self.__class__ is other.__class__ and\
        self.subqueries == other.subqueries and\
        self.boost == other.boost

    def __getitem__(self, i):
        return self.subqueries.__getitem__(i)

    def __len__(self):
        return len(self.subqueries)

    def __iter__(self):
        return iter(self.subqueries)

    def __hash__(self):
        h = hash(self.__class__.__name__) ^ hash(self.boost)
        for q in self.subqueries:
            h ^= hash(q)
        return h

    def is_leaf(self):
        return False

    def children(self):
        return iter(self.subqueries)

    def apply(self, fn):
        return self.__class__([fn(q) for q in self.subqueries],
                              boost=self.boost)

    def field(self):
        if self.subqueries:
            f = self.subqueries[0].field()
            if all(q.field() == f for q in self.subqueries[1:]):
                return f

    def estimate_size(self, ixreader):
        return sum(q.estimate_size(ixreader) for q in self.subqueries)
    
    def estimate_min_size(self, ixreader):
        subs, nots = self._split_queries()
        subs_min = min(q.estimate_min_size(ixreader) for q in subs)
        if nots:
            nots_sum = sum(q.estimate_size(ixreader) for q in nots)
            subs_min = max(0, subs_min - nots_sum)
        return subs_min

    def normalize(self):
        # Normalize subqueries and merge nested instances of this class
        subqueries = []
        for s in self.subqueries:
            s = s.normalize()
            if isinstance(s, self.__class__):
                subqueries += [ss.with_boost(ss.boost * s.boost) for ss in s]
            else:
                subqueries.append(s)
        
        # If every subquery is Null, this query is Null
        if all(q is NullQuery for q in subqueries):
            return NullQuery

        # If there's an unfielded Every inside, then this query is Every
        if any((isinstance(q, Every) and q.fieldname is None) for q in subqueries):
            return Every()

        # Merge ranges and Everys
        everyfields = set()
        i = 0
        while i < len(subqueries):
            q = subqueries[i]
            f = q.field()
            if f in everyfields:
                subqueries.pop(i)
                continue
            
            if isinstance(q, (TermRange, NumericRange)):
                j = i + 1
                while j < len(subqueries):
                    if q.overlaps(subqueries[j]):
                        qq = subqueries.pop(j)
                        q = q.merge(qq, intersect=self.intersect_merge)
                    else:
                        j += 1
                q = subqueries[i] = q.normalize()
            
            if isinstance(q, Every):
                everyfields.add(q.fieldname)
            i += 1

        # Eliminate duplicate queries
        subqs = []
        seenqs = set()
        for s in subqueries:
            if (not isinstance(s, Every) and s.field() in everyfields):
                continue
            if s in seenqs:
                continue
            seenqs.add(s)
            subqs.append(s)

        # Remove NullQuerys
        subqs = [q for q in subqs if q is not NullQuery]

        if not subqs:
            return NullQuery
        
        if len(subqs) == 1:
            sub = subqs[0]
            if not (self.boost == 1.0 and sub.boost == 1.0):
                sub = sub.with_boost(sub.boost * self.boost)
            return sub

        return self.__class__(subqs, boost=self.boost)

    def _split_queries(self):
        subs = [q for q in self.subqueries if not isinstance(q, Not)]
        nots = [q.query for q in self.subqueries if isinstance(q, Not)]
        return (subs, nots)

    def simplify(self, ixreader):
        subs, nots = self._split_queries()

        if subs:
            subs = self.__class__([subq.simplify(ixreader) for subq in subs],
                                  boost=self.boost).normalize()
            if nots:
                nots = Or(nots).simplify().normalize()
                return AndNot(subs, nots)
            else:
                return subs
        else:
            return NullQuery

    def _matcher(self, matchercls, q_weight_fn, searcher, **kwargs):
        # q_weight_fn is a function which is called on each query and returns a
        # "weight" value which is used to build a huffman-like matcher tree. If
        # q_weight_fn is None, an order-preserving binary tree is used instead.
        
        # Pull any queries inside a Not() out into their own list
        subs, nots = self._split_queries()
        
        if not subs:
            return NullMatcher()
        
        # Create a matcher from the list of subqueries
        if len(subs) == 1:
            m = subs[0].matcher(searcher)
        elif q_weight_fn is None:
            subms = [q.matcher(searcher) for q in subs]
            m = make_binary_tree(matchercls, subms)
        else:
            subms = [(q_weight_fn(q), q.matcher(searcher)) for q in subs]
            m = make_weighted_tree(matchercls, subms)
        
        # If there were queries inside Not(), make a matcher for them and
        # wrap the matchers in an AndNotMatcher
        if nots:
            if len(nots) == 1:
                notm = nots[0].matcher(searcher)
            else:
                notms = [(q.estimate_size(), q.matcher(searcher))
                         for q in nots]
                notm = make_weighted_tree(UnionMatcher, notms)
            
            if notm.is_active():
                m = AndNotMatcher(m, notm)
        
        # If this query had a boost, add a wrapping matcher to apply the boost
        if self.boost != 1.0:
            m = WrappingMatcher(m, self.boost)
        
        return m


class MultiTerm(Query):
    """Abstract base class for queries that operate on multiple terms in the
    same field.
    """

    TOO_MANY_CLAUSES = 1024
    constantscore = False

    def _words(self, ixreader):
        raise NotImplementedError

    def simplify(self, ixreader):
        existing = [Term(self.fieldname, word, boost=self.boost)
                    for word in sorted(set(self._words(ixreader)))]
        if len(existing) == 1:
            return existing[0]
        elif existing:
            return Or(existing)
        else:
            return NullQuery

    def estimate_size(self, ixreader):
        return sum(ixreader.doc_frequency(self.fieldname, text)
                   for text in self._words(ixreader))

    def estimate_min_size(self, ixreader):
        return min(ixreader.doc_frequency(self.fieldname, text)
                   for text in self._words(ixreader))

    def matcher(self, searcher):
        fieldname = self.fieldname
        reader = searcher.reader()
        qs = [Term(fieldname, word) for word in self._words(reader)]
        if not qs:
            return NullMatcher()
        
        if len(qs) == 1:
            # If there's only one term, just use it
            q = qs[0]
        
        elif self.constantscore or len(qs) > self.TOO_MANY_CLAUSES:
            # If there's so many clauses that an Or search would take forever,
            # trade memory for time and just put all the matching docs in a set
            # and serve it up as a ListMatcher
            docset = set()
            for q in qs:
                docset.update(q.matcher(searcher).all_ids())
            return ListMatcher(sorted(docset), all_weights=self.boost)
        
        else:
            # The default case: Or the terms together
            q = Or(qs)
        
        return q.matcher(searcher)
        

# Concrete classes

class Term(Query):
    """Matches documents containing the given term (fieldname+text pair).
    
    >>> Term("content", u"render")
    """

    __inittypes__ = dict(fieldname=str, text=text_type, boost=float)

    def __init__(self, fieldname, text, boost=1.0):
        self.fieldname = fieldname
        self.text = text
        self.boost = boost

    def __eq__(self, other):
        return (other
                and self.__class__ is other.__class__
                and self.fieldname == other.fieldname
                and self.text == other.text
                and self.boost == other.boost)

    def __repr__(self):
        r = "%s(%r, %r" % (self.__class__.__name__, self.fieldname, self.text)
        if self.boost != 1.0:
            r += ", boost=%s" % self.boost
        r += ")"
        return r

    def __unicode__(self):
        t = u("%s:%s") % (self.fieldname, self.text)
        if self.boost != 1:
            t += u("^") + text_type(self.boost)
        return t
    
    __str__ = __unicode__

    def __hash__(self):
        return hash(self.fieldname) ^ hash(self.text) ^ hash(self.boost)

    def has_terms(self):
        return True

    def tokens(self, boost=1.0):
        yield Token(fieldname=self.fieldname, text=self.text,
                    boost=boost * self.boost, startchar=self.startchar,
                    endchar=self.endchar, chars=True)

    def replace(self, fieldname, oldtext, newtext):
        q = copy.copy(self)
        if q.fieldname == fieldname and q.text == oldtext:
            q.text = newtext
        return q

    def estimate_size(self, ixreader):
        return ixreader.doc_frequency(self.fieldname, self.text)

    def matcher(self, searcher):
        if (self.fieldname, self.text) in searcher.reader():
            m = searcher.postings(self.fieldname, self.text)
            if self.boost != 1.0:
                m = WrappingMatcher(m, boost=self.boost)
            return m
        else:
            return NullMatcher()


class And(CompoundQuery):
    """Matches documents that match ALL of the subqueries.
    
    >>> And([Term("content", u"render"),
    ...      Term("content", u"shade"),
    ...      Not(Term("content", u"texture"))])
    >>> # You can also do this
    >>> Term("content", u"render") & Term("content", u"shade")
    """

    # This is used by the superclass's __unicode__ method.
    JOINT = " AND "
    intersect_merge = True

    def requires(self):
        s = set()
        for q in self.subqueries:
            s |= q.requires()
        return s
        
    def estimate_size(self, ixreader):
        return min(q.estimate_size(ixreader) for q in self.subqueries)

    def matcher(self, searcher):
        r = searcher.reader()
        return self._matcher(IntersectionMatcher,
                             lambda q: 0 - q.estimate_size(r), searcher)


class Or(CompoundQuery):
    """Matches documents that match ANY of the subqueries.
    
    >>> Or([Term("content", u"render"),
    ...     And([Term("content", u"shade"), Term("content", u"texture")]),
    ...     Not(Term("content", u"network"))])
    >>> # You can also do this
    >>> Term("content", u"render") | Term("content", u"shade")
    """

    # This is used by the superclass's __unicode__ method.
    JOINT = " OR "
    intersect_merge = False

    def __init__(self, subqueries, boost=1.0, minmatch=0):
        CompoundQuery.__init__(self, subqueries, boost=boost)
        self.minmatch = minmatch

    def __unicode__(self):
        r = u("(")
        r += (self.JOINT).join([text_type(s) for s in self.subqueries])
        r += u(")")
        if self.minmatch:
            r += u(">%s") % self.minmatch
        return r

    __str__ = __unicode__

    def normalize(self):
        norm = CompoundQuery.normalize(self)
        if norm.__class__ is self.__class__:
            norm.minmatch = self.minmatch
        return norm

    def requires(self):
        if len(self.subqueries) == 1:
            return self.subqueries[0].requires()
        else:
            return set()

    def matcher(self, searcher):
        r = searcher.reader()
        return self._matcher(UnionMatcher, lambda q: q.estimate_size(r),
                             searcher)


class DisjunctionMax(CompoundQuery):
    """Matches all documents that match any of the subqueries, but scores each
    document using the maximum score from the subqueries.
    """

    def __init__(self, subqueries, boost=1.0, tiebreak=0.0):
        CompoundQuery.__init__(self, subqueries, boost=boost)
        self.tiebreak = tiebreak

    def __unicode__(self):
        r = u("DisMax(")
        r += " ".join([text_type(s) for s in self.subqueries])
        r += u(")")
        if self.tiebreak:
            s += u("~") + text_type(self.tiebreak)
        return r

    __str__ = __unicode__

    def normalize(self):
        norm = CompoundQuery.normalize(self)
        if norm.__class__ is self.__class__:
            norm.tiebreak = self.tiebreak
        return norm
    
    def requires(self):
        if len(self.subqueries) == 1:
            return self.subqueries[0].requires()
        else:
            return set()
    
    def matcher(self, searcher):
        r = searcher.reader()
        return self._matcher(DisjunctionMaxMatcher,
                             lambda q: q.estimate_size(r), searcher,
                             tiebreak=self.tiebreak)


class Not(Query):
    """Excludes any documents that match the subquery.
    
    >>> # Match documents that contain 'render' but not 'texture'
    >>> And([Term("content", u"render"),
    ...      Not(Term("content", u"texture"))])
    >>> # You can also do this
    >>> Term("content", u"render") - Term("content", u"texture")
    """

    __inittypes__ = dict(query=Query)

    def __init__(self, query, boost=1.0):
        """
        :param query: A :class:`Query` object. The results of this query
            are *excluded* from the parent query.
        :param boost: Boost is meaningless for excluded documents but this
            keyword argument is accepted for the sake of a consistent interface.
        """

        self.query = query
        self.boost = boost

    def __eq__(self, other):
        return other and self.__class__ is other.__class__ and\
        self.query == other.query

    def __repr__(self):
        return "%s(%s)" % (self.__class__.__name__, repr(self.query))

    def __unicode__(self):
        return u("NOT ") + text_type(self.query)

    __str__ = __unicode__

    def __hash__(self):
        return hash(self.__class__.__name__) ^ hash(self.query) ^ hash(self.boost)

    def is_leaf(self):
        return False

    def children(self):
        yield self.query

    def apply(self, fn):
        return self.__class__(fn(self.query))

    def normalize(self):
        query = self.query.normalize()
        if query is NullQuery:
            return NullQuery
        else:
            return self.__class__(query, boost=self.boost)

    def field(self):
        return None

    def estimate_size(self, ixreader):
        return ixreader.doc_count()
    
    def estimate_min_size(self, ixreader):
        return 1 if ixreader.doc_count() else 0

    def matcher(self, searcher):
        # Usually only called if Not is the root query. Otherwise, queries such
        # as And and Or do special handling of Not subqueries.
        reader = searcher.reader()
        child = self.query.matcher(searcher)
        return InverseMatcher(child, searcher.doc_count_all(),
                              missing=reader.is_deleted)


class PatternQuery(MultiTerm):
    """An intermediate base class for common methods of Prefix and Wildcard.
    """
    
    __inittypes__ = dict(fieldname=str, text=text_type, boost=float)

    def __init__(self, fieldname, text, boost=1.0, constantscore=True):
        self.fieldname = fieldname
        self.text = text
        self.boost = boost
        self.constantscore = constantscore
        
    def __eq__(self, other):
        return (other and self.__class__ is other.__class__
                and self.fieldname == other.fieldname
                and self.text == other.text and self.boost == other.boost
                and self.constantscore == other.constantscore)
    
    def __repr__(self):
        r = "%s(%r, %r" % (self.__class__.__name__, self.fieldname, self.text)
        if self.boost != 1:
            r += ", boost=%s" % self.boost
        r += ")"
        return r
    
    def __hash__(self):
        return (hash(self.fieldname) ^ hash(self.text) ^ hash(self.boost)
                ^ hash(self.constantscore))
    

class Prefix(PatternQuery):
    """Matches documents that contain any terms that start with the given text.
    
    >>> # Match documents containing words starting with 'comp'
    >>> Prefix("content", u"comp")
    """

    def __unicode__(self):
        return "%s:%s*" % (self.fieldname, self.text)

    __str__ = __unicode__

    def _words(self, ixreader):
        return ixreader.expand_prefix(self.fieldname, self.text)


class Wildcard(PatternQuery):
    """Matches documents that contain any terms that match a wildcard
    expression.
    
    >>> Wildcard("content", u"in*f?x")
    """

    def __unicode__(self):
        return "%s:%s" % (self.fieldname, self.text)

    __str__ = __unicode__

    def _words(self, ixreader):
        exp = re.compile(fnmatch.translate(self.text))

        # Get the "prefix" -- the substring before the first wildcard.
        qm = self.text.find("?")
        st = self.text.find("*")
        if qm < 0 and st < 0:
            prefix = ""
        elif qm < 0:
            prefix = self.text[:st]
        elif st < 0:
            prefix = self.text[:qm]
        else:
            prefix = self.text[:min(st, qm)]
        
        if prefix:
            candidates = ixreader.expand_prefix(self.fieldname, prefix)
        else:
            candidates = ixreader.lexicon(self.fieldname)

        for text in candidates:
            if exp.match(text):
                yield text

    def normalize(self):
        # If there are no wildcard characters in this "wildcard", turn it into
        # a simple Term
        text = self.text
        if text == "*":
            return Every(self.fieldname, boost=self.boost)
        if "*" not in text and "?" not in text:
            # If no wildcard chars, convert to a normal term.
            return Term(self.fieldname, self.text, boost=self.boost)
        elif ("?" not in text
              and text.endswith("*")
              and text.find("*") == len(text) - 1
              and (len(text) < 2 or text[-2] != "\\")):
            # If the only wildcard char is an asterisk at the end, convert to a
            # Prefix query.
            return Prefix(self.fieldname, self.text[:-1], boost=self.boost)
        else:
            return self


class ExpandingTerm(MultiTerm):
    """Intermediate base class for queries such as FuzzyTerm and Variations
    that expand into multiple queries, but come from a single term.
    """
    
    def has_terms(self):
        return True
    
    def tokens(self, boost=1.0):
        yield Token(fieldname=self.fieldname, text=self.text,
                    boost=boost * self.boost, startchar=self.startchar,
                    endchar=self.endchar, chars=True)
    

class FuzzyTerm(ExpandingTerm):
    """Matches documents containing words similar to the given term.
    """

    __inittypes__ = dict(fieldname=str, text=text_type, boost=float,
                         maxdist=float, prefixlength=int)

    def __init__(self, fieldname, text, boost=1.0, maxdist=1,
                 prefixlength=1, constantscore=True):
        """
        :param fieldname: The name of the field to search.
        :param text: The text to search for.
        :param boost: A boost factor to apply to scores of documents matching
            this query.
        :param maxdist: The maximum edit distance from the given text.
        :param prefixlength: The matched terms must share this many initial
            characters with 'text'. For example, if text is "light" and
            prefixlength is 2, then only terms starting with "li" are checked
            for similarity.
        """

        self.fieldname = fieldname
        self.text = text
        self.boost = boost
        self.maxdist = maxdist
        self.prefixlength = prefixlength
        self.constantscore = constantscore

    def __eq__(self, other):
        return (other and self.__class__ is other.__class__
                and self.fieldname == other.fieldname
                and self.text == other.text
                and self.maxdist == other.maxdist
                and self.prefixlength == other.prefixlength
                and self.boost == other.boost
                and self.constantscore == other.constantscore)

    def __repr__(self):
        r = "%s(%r, %r, boost=%f, maxdist=%d, prefixlength=%d)"
        return r % (self.__class__.__name__, self.fieldname, self.text,
                    self.boost, self.maxdist, self.prefixlength)

    def __unicode__(self):
        r = self.text + u("~")
        if self.maxdist > 1:
            r += u("%d") % self.maxdist
        if self.boost != 1.0:
            r += u("^%f") % self.boost
        return r

    __str__ = __unicode__

    def __hash__(self):
        return (hash(self.fieldname) ^ hash(self.text) ^ hash(self.boost)
                ^ hash(self.maxdist) ^ hash(self.prefixlength)
                ^ hash(self.constantscore))

    def _words(self, ixreader):
        return ixreader.terms_within(self.fieldname, self.text, self.maxdist,
                                     prefix=self.prefixlength)


class Variations(ExpandingTerm):
    """Query that automatically searches for morphological variations of the
    given word in the same field.
    """

    def __init__(self, fieldname, text, boost=1.0):
        self.fieldname = fieldname
        self.text = text
        self.boost = boost

    def __repr__(self):
        r = "%s(%r, %r" % (self.__class__.__name__, self.fieldname, self.text)
        if self.boost != 1:
            r += ", boost=%s" % self.boost
        r += ")"
        return r

    def __eq__(self, other):
        return (other and self.__class__ is other.__class__
                and self.fieldname == other.fieldname
                and self.text == other.text and self.boost == other.boost)

    def __hash__(self):
        return hash(self.fieldname) ^ hash(self.text) ^ hash(self.boost)

    def _words(self, ixreader):
        fieldname = self.fieldname
        return [word for word in variations(self.text)
                if (fieldname, word) in ixreader]

    def __unicode__(self):
        return u("%s:<%s>") % (self.fieldname, self.text)

    __str__ = __unicode__

    def replace(self, fieldname, oldtext, newtext):
        q = copy.copy(self)
        if q.fieldname == fieldname and q.text == oldtext:
            q.text = newtext
        return q


class RangeMixin(object):
    # Contains methods shared by TermRange and NumericRange
    
    def __repr__(self):
        return ('%s(%r, %r, %r, %s, %s, boost=%s, constantscore=%s)'
                % (self.__class__.__name__, self.fieldname, self.start,
                   self.end, self.startexcl, self.endexcl, self.boost,
                   self.constantscore))
    
    def __unicode__(self):
        startchar = "{" if self.startexcl else "["
        endchar = "}" if self.endexcl else "]"
        start = '' if self.start is None else self.start
        end = '' if self.end is None else self.end
        return u("%s:%s%s TO %s%s") % (self.fieldname, startchar, start, end,
                                     endchar)
    
    __str__ = __unicode__

    def __eq__(self, other):
        return (other and self.__class__ is other.__class__
                and self.fieldname == other.fieldname
                and self.start == other.start and self.end == other.end
                and self.startexcl == other.startexcl
                and self.endexcl == other.endexcl
                and self.boost == other.boost
                and self.constantscore == other.constantscore)
    
    def __hash__(self):
        return (hash(self.fieldname) ^ hash(self.start) ^ hash(self.startexcl)
                ^ hash(self.end) ^ hash(self.endexcl) ^ hash(self.boost))
    
    def is_range(self):
        return True
    
    def _comparable_start(self):
        if self.start is None:
            return (Lowest, 0)
        else:
            second = 1 if self.startexcl else 0
            return (self.start, second)
        
    def _comparable_end(self):
        if self.end is None:
            return (Highest, 0)
        else:
            second = -1 if self.endexcl else 0
            return (self.end, second)

    def overlaps(self, other):
        if not isinstance(other, TermRange):
            return False
        if self.fieldname != other.fieldname:
            return False
        
        start1 = self._comparable_start()
        start2 = other._comparable_start()
        end1 = self._comparable_end()
        end2 = other._comparable_end()
        
        return ((start1 >= start2 and start1 <= end2)
                or (end1 >= start2 and end1 <= end2)
                or (start2 >= start1 and start2 <= end1)
                or (end2 >= start1 and end2 <= end1))

    def merge(self, other, intersect=True):
        assert self.fieldname == other.fieldname
        
        start1 = self._comparable_start()
        start2 = other._comparable_start()
        end1 = self._comparable_end()
        end2 = other._comparable_end()
        
        if start1 >= start2 and end1 <= end2:
            start = start2
            end = end2
        elif start2 >= start1 and end2 <= end1:
            start = start1
            end = end1
        elif intersect:
            start = max(start1, start2)
            end = min(end1, end2)
        else:
            start = min(start1, start2)
            end = max(end1, end2)
        
        startval = None if start[0] is Lowest else start[0]
        startexcl = start[1] == 1
        endval = None if end[0] is Highest else end[0]
        endexcl = end[1] == -1
        
        boost = max(self.boost, other.boost)
        constantscore = self.constantscore or other.constantscore
        
        return self.__class__(self.fieldname, startval, endval, startexcl,
                              endexcl, boost=boost, constantscore=constantscore)


class TermRange(RangeMixin, MultiTerm):
    """Matches documents containing any terms in a given range.
    
    >>> # Match documents where the indexed "id" field is greater than or equal
    >>> # to 'apple' and less than or equal to 'pear'.
    >>> TermRange("id", u"apple", u"pear")
    """

    def __init__(self, fieldname, start, end, startexcl=False, endexcl=False,
                 boost=1.0, constantscore=True):
        """
        :param fieldname: The name of the field to search.
        :param start: Match terms equal to or greater than this.
        :param end: Match terms equal to or less than this.
        :param startexcl: If True, the range start is exclusive. If False, the
            range start is inclusive.
        :param endexcl: If True, the range end is exclusive. If False, the
            range end is inclusive.
        :param boost: Boost factor that should be applied to the raw score of
            results matched by this query.
        """

        self.fieldname = fieldname
        self.start = start
        self.end = end
        self.startexcl = startexcl
        self.endexcl = endexcl
        self.boost = boost
        self.constantscore = constantscore

    def normalize(self):
        if self.start in ('', None) and self.end in (u('\uffff'), None):
            return Every(self.fieldname, boost=self.boost)
        elif self.start == self.end:
            if self.startexcl or self.endexcl:
                return NullQuery
            return Term(self.fieldname, self.start, boost=self.boost)
        else:
            return TermRange(self.fieldname, self.start, self.end,
                             self.startexcl, self.endexcl,
                             boost=self.boost)

    #def replace(self, fieldname, oldtext, newtext):
    #    q = self.copy()
    #    if q.fieldname == fieldname:
    #        if q.start == oldtext:
    #            q.start = newtext
    #        if q.end == oldtext:
    #            q.end = newtext
    #    return q
    
    def _words(self, ixreader):
        fieldname = self.fieldname
        start = '' if self.start is None else self.start
        end = u('\uFFFF') if self.end is None else self.end
        startexcl = self.startexcl
        endexcl = self.endexcl

        for fname, t in ixreader.terms_from(fieldname, start):
            if fname != fieldname:
                break
            if t == start and startexcl:
                continue
            if t == end and endexcl:
                break
            if t > end:
                break
            yield t


class NumericRange(RangeMixin, Query):
    """A range query for NUMERIC fields. Takes advantage of tiered indexing
    to speed up large ranges by matching at a high resolution at the edges of
    the range and a low resolution in the middle.
    
    >>> # Match numbers from 10 to 5925 in the "number" field.
    >>> nr = NumericRange("number", 10, 5925)
    """
    
    def __init__(self, fieldname, start, end, startexcl=False, endexcl=False,
                 boost=1.0, constantscore=True):
        """
        :param fieldname: The name of the field to search.
        :param start: Match terms equal to or greater than this number. This
            should be a number type, not a string.
        :param end: Match terms equal to or less than this number. This should
            be a number type, not a string.
        :param startexcl: If True, the range start is exclusive. If False, the
            range start is inclusive.
        :param endexcl: If True, the range end is exclusive. If False, the
            range end is inclusive.
        :param boost: Boost factor that should be applied to the raw score of
            results matched by this query.
        :param constantscore: If True, the compiled query returns a constant
            score (the value of the ``boost`` keyword argument) instead of
            actually scoring the matched terms. This gives a nice speed boost
            and won't affect the results in most cases since numeric ranges
            will almost always be used as a filter.
        """

        self.fieldname = fieldname
        self.start = start
        self.end = end
        self.startexcl = startexcl
        self.endexcl = endexcl
        self.boost = boost
        self.constantscore = constantscore
    
    def simplify(self, ixreader):
        return self._compile_query(ixreader).simplify(ixreader)
    
    def estimate_size(self, ixreader):
        return self._compile_query(ixreader).estimate_size(ixreader)
    
    def estimate_min_size(self, ixreader):
        return self._compile_query(ixreader).estimate_min_size(ixreader)
    
    def docs(self, searcher):
        q = self._compile_query(searcher.reader())
        return q.docs(searcher)
    
    def _compile_query(self, ixreader):
        from whoosh.fields import NUMERIC
        from whoosh.support.numeric import tiered_ranges
        
        field = ixreader.schema[self.fieldname]
        if not isinstance(field, NUMERIC):
            raise Exception("NumericRange: field %r is not numeric" % self.fieldname)
        
        start = field.prepare_number(self.start)
        end = field.prepare_number(self.end)
        
        subqueries = []
        # Get the term ranges for the different resolutions
        for starttext, endtext in tiered_ranges(field.type, field.signed,
                                                start, end, field.shift_step,
                                                self.startexcl, self.endexcl):
            if starttext == endtext:
                subq = Term(self.fieldname, starttext)
            else:
                subq = TermRange(self.fieldname, starttext, endtext)
            subqueries.append(subq)
        
        if len(subqueries) == 1:
            q = subqueries[0] 
        elif subqueries:
            q = Or(subqueries, boost=self.boost)
        else:
            return NullQuery
        
        if self.constantscore:
            q = ConstantScoreQuery(q, self.boost)
        return q
        
    def matcher(self, searcher):
        q = self._compile_query(searcher.reader())
        return q.matcher(searcher)


class DateRange(NumericRange):
    """This is a very thin subclass of :class:`NumericRange` that only
    overrides the initializer and ``__repr__()`` methods to work with datetime
    objects instead of numbers. Internally this object converts the datetime
    objects it's created with to numbers and otherwise acts like a
    ``NumericRange`` query.
    
    >>> DateRange("date", datetime(2010, 11, 3, 3, 0), datetime(2010, 11, 3, 17, 59))
    """
    
    def __init__(self, fieldname, start, end, startexcl=False, endexcl=False,
                 boost=1.0, constantscore=True):
        self.startdate = start
        self.enddate = end
        if start:
            start = datetime_to_long(start)
        if end:
            end = datetime_to_long(end)
        super(DateRange, self).__init__(fieldname, start, end,
                                        startexcl=startexcl, endexcl=endexcl,
                                        boost=boost, constantscore=constantscore)
    
    def __repr__(self):
        return '%s(%r, %r, %r, %s, %s, boost=%s)' % (self.__class__.__name__,
                                           self.fieldname,
                                           self.startdate, self.enddate,
                                           self.startexcl, self.endexcl,
                                           self.boost)
    


class Phrase(Query):
    """Matches documents containing a given phrase."""

    def __init__(self, fieldname, words, slop=1, boost=1.0, char_ranges=None):
        """
        :param fieldname: the field to search.
        :param words: a list of words (unicode strings) in the phrase.
        :param slop: the number of words allowed between each "word" in the
            phrase; the default of 1 means the phrase must match exactly.
        :param boost: a boost factor that to apply to the raw score of
            documents matched by this query.
        :param char_ranges: if a Phrase object is created by the query parser,
            it will set this attribute to a list of (startchar, endchar) pairs
            corresponding to the words in the phrase
        """

        self.fieldname = fieldname
        self.words = words
        self.slop = slop
        self.boost = boost
        self.char_ranges = char_ranges

    def __eq__(self, other):
        return (other and self.__class__ is other.__class__ and
                self.fieldname == other.fieldname and self.words == other.words
                and self.slop == other.slop and self.boost == other.boost)
        
    def __repr__(self):
        return "%s(%r, %r, slop=%s, boost=%f)" % (self.__class__.__name__,
                                                  self.fieldname, self.words,
                                                  self.slop, self.boost)

    def __unicode__(self):
        return u('%s:"%s"') % (self.fieldname, u(" ").join(self.words))

    def __hash__(self):
        h = hash(self.fieldname) ^ hash(self.slop) ^ hash(self.boost)
        for w in self.words:
            h ^= hash(w)
        return h

    def has_terms(self):
        return True

    def tokens(self, boost=1.0):
        char_ranges = self.char_ranges
        startchar = endchar = None
        for i, word in enumerate(self.words):
            if char_ranges:
                startchar, endchar = char_ranges[i]
                
            yield Token(fieldname=self.fieldname, text=word,
                        boost=boost * self.boost, startchar=startchar,
                        endchar=endchar, chars=True)

    def normalize(self):
        if not self.words:
            return NullQuery
        if len(self.words) == 1:
            return Term(self.fieldname, self.words[0])

        words = [w for w in self.words if w is not None]
        return self.__class__(self.fieldname, words, slop=self.slop,
                              boost=self.boost, char_ranges=self.char_ranges)

    def replace(self, fieldname, oldtext, newtext):
        q = copy.copy(self)
        if q.fieldname == fieldname:
            for i, word in enumerate(q.words):
                if word == oldtext:
                    q.words[i] = newtext
        return q

    def _and_query(self):
        return And([Term(self.fieldname, word) for word in self.words])

    def estimate_size(self, ixreader):
        return self._and_query().estimate_size(ixreader)

    def estimate_min_size(self, ixreader):
        return self._and_query().estimate_min_size(ixreader)

    def matcher(self, searcher):
        fieldname = self.fieldname
        reader = searcher.reader()

        # Shortcut the query if one of the words doesn't exist.
        for word in self.words:
            if (fieldname, word) not in reader:
                return NullMatcher()
        
        field = searcher.schema[fieldname]
        if not field.format or not field.format.supports("positions"):
            raise QueryError("Phrase search: %r field has no positions"
                             % self.fieldname)
        
        # Construct a tree of SpanNear queries representing the words in the
        # phrase and return its matcher
        from whoosh.spans import SpanNear
        q = SpanNear.phrase(fieldname, self.words, slop=self.slop)
        m = q.matcher(searcher)
        if self.boost != 1.0:
            m = WrappingMatcher(m, boost=self.boost)
        return m


class Ordered(And):
    """Matches documents containing a list of sub-queries in the given order.
    """

    JOINT = " BEFORE "
    
    def matcher(self, searcher):
        from whoosh.spans import SpanBefore
        
        return self._matcher(SpanBefore._Matcher, None, searcher)


class Every(Query):
    """A query that matches every document containing any term in a given
    field. If you don't specify a field, the query matches every document.
    
    >>> # Match any documents with something in the "path" field
    >>> q = Every("path")
    >>> # Matcher every document
    >>> q = Every()
    
    The unfielded form (matching every document) is efficient.
    
    The fielded is more efficient than a prefix query with an empty prefix or a
    '*' wildcard, but it can still be very slow on large indexes. It requires
    the searcher to read the full posting list of every term in the given
    field.
    
    Instead of using this query it is much more efficient when you create the
    index to include a single term that appears in all documents that have the
    field you want to match.
    
    For example, instead of this::
    
        # Match all documents that have something in the "path" field
        q = Every("path")
        
    Do this when indexing::
    
        # Add an extra field that indicates whether a document has a path
        schema = fields.Schema(path=fields.ID, has_path=fields.ID)
        
        # When indexing, set the "has_path" field based on whether the document
        # has anything in the "path" field
        writer.add_document(text=text_value1)
        writer.add_document(text=text_value2, path=path_value2, has_path="t")
    
    Then to find all documents with a path::
    
        q = Term("has_path", "t")
    """

    def __init__(self, fieldname=None, boost=1.0):
        """
        :param fieldname: the name of the field to match, or ``None`` or ``*``
            to match all documents.
        """
        
        if not fieldname or fieldname == "*":
            fieldname = None
        self.fieldname = fieldname
        self.boost = boost

    def __repr__(self):
        return "%s(%r, boost=%s)" % (self.__class__.__name__, self.fieldname,
                                     self.boost)

    def __eq__(self, other):
        return (other and self.__class__ is other.__class__
                and self.fieldname == other.fieldname
                and self.boost == other.boost)

    def __unicode__(self):
        return u("%s:*") % self.fieldname

    __str__ = __unicode__

    def __hash__(self):
        return hash(self.fieldname)

    def estimate_size(self, ixreader):
        return ixreader.doc_count()

    def matcher(self, searcher):
        fieldname = self.fieldname
        reader = searcher.reader()
        
        if fieldname in (None, "", "*"):
            doclist = list(reader.all_doc_ids())
        elif reader.supports_caches() and reader.fieldcache_available(self.fieldname):
            # If the reader has a field cache, use it to quickly get the list
            # of documents that have a value for this field
            fc = reader.fieldcache(self.fieldname)
            doclist = [docnum for docnum, ord in fc.ords() if ord != 0]
        else:
            # This is a hacky hack, but just create an in-memory set of all the
            # document numbers of every term in the field. This is SLOOOW for
            # large indexes
            doclist = set()
            for text in searcher.lexicon(fieldname):
                pr = searcher.postings(fieldname, text)
                doclist.update(pr.all_ids())
            doclist = sorted(doclist)
        
        return ListMatcher(doclist, all_weights=self.boost)




class _NullQuery(Query):
    "Represents a query that won't match anything."
    
    boost = 1.0
    
    def __call__(self):
        return self
    
    def __repr__(self):
        return "<%s>" % (self.__class__.__name__, )
    
    def __eq__(self, other):
        return isinstance(other, _NullQuery)
    
    def __ne__(self, other):
        return not self.__eq__(other)
    
    def __hash__(self):
        return id(self)
    
    def __copy__(self):
        return self
    
    def __deepcopy__(self, memo):
        return self
    
    def field(self):
        return None
    
    def estimate_size(self, ixreader):
        return 0
    
    def normalize(self):
        return self
    
    def simplify(self, ixreader):
        return self
    
    def docs(self, searcher):
        return []
    
    def matcher(self, searcher):
        return NullMatcher()


NullQuery = _NullQuery()


class ConstantScoreQuery(WrappingQuery):
    """Wraps a query and uses a matcher that always gives a constant score
    to all matching documents. This is a useful optimization when you don't
    care about scores from a certain branch of the query tree because it is
    simply acting as a filter. See also the :class:`AndMaybe` query.
    """
    
    def __init__(self, child, score=1.0):
        super(ConstantScoreQuery, self).__init__(child)
        self.score = score
    
    def __eq__(self, other):
        return (other and self.__class__ is other.__class__
                and self.child == other.child and self.score == other.score)
    
    def __hash__(self):
        return hash(self.child) ^ hash(self.score)
    
    def _rewrap(self, child):
        return self.__class__(child, self.score)
    
    def matcher(self, searcher):
        m = self.child.matcher(searcher)
        if isinstance(m, NullMatcher):
            return m
        else:
            ids = array("I", m.all_ids())
            return ListMatcher(ids, all_weights=self.score)
    

class BinaryQuery(CompoundQuery):
    """Base class for binary queries (queries which are composed of two
    sub-queries). Subclasses should set the ``matcherclass`` attribute or
    override ``matcher()``, and may also need to override ``normalize()``,
    ``estimate_size()``, and/or ``estimate_min_size()``.
    """
    
    boost = 1.0
    
    def __init__(self, a, b):
        self.a = a
        self.b = b
        self.subqueries = (a, b)

    def __eq__(self, other):
        return (other and self.__class__ is other.__class__
                and self.a == other.a and self.b == other.b)
    
    def __hash__(self):
        return (hash(self.__class__.__name__) ^ hash(self.a) ^ hash(self.b))
    
    def apply(self, fn):
        return self.__class__(fn(self.a), fn(self.b))
    
    def field(self):
        f = self.a.field()
        if self.b.field() == f:
            return f
    
    def with_boost(self, boost):
        return self.__class__(self.a.with_boost(boost), self.b.with_boost(boost))
    
    def normalize(self):
        a = self.a.normalize()
        b = self.b.normalize()
        if a is NullQuery and b is NullQuery:
            return NullQuery
        elif a is NullQuery:
            return b
        elif b is NullQuery:
            return a
    
        return self.__class__(a, b)
    
    def matcher(self, searcher):
        return self.matcherclass(self.a.matcher(searcher),
                                 self.b.matcher(searcher))


class Require(BinaryQuery):
    """Binary query returns results from the first query that also appear in
    the second query, but only uses the scores from the first query. This lets
    you filter results without affecting scores.
    """

    JOINT = " REQUIRE "
    matcherclass = RequireMatcher

    def requires(self):
        return self.a.requires() | self.b.requires()

    def estimate_size(self, ixreader):
        return self.b.estimate_size(ixreader)
    
    def estimate_min_size(self, ixreader):
        return self.b.estimate_min_size(ixreader)

    def with_boost(self, boost):
        return self.__class__(self.a.with_boost(boost), self.b)

    def normalize(self):
        a = self.a.normalize()
        b = self.b.normalize()
        if a is NullQuery or b is NullQuery:
            return NullQuery
        return self.__class__(a, b)
    
    def docs(self, searcher):
        return And(self.subqueries).docs(searcher)
    

class AndMaybe(BinaryQuery):
    """Binary query takes results from the first query. If and only if the
    same document also appears in the results from the second query, the score
    from the second query will be added to the score from the first query.
    """

    JOINT = " ANDMAYBE "
    matcherclass = AndMaybeMatcher

    def normalize(self):
        a = self.a.normalize()
        b = self.b.normalize()
        if a is NullQuery:
            return NullQuery
        if b is NullQuery:
            return a
        return self.__class__(a, b)

    def requires(self):
        return self.a.requires()

    def estimate_min_size(self, ixreader):
        return self.subqueries[0].estimate_min_size(ixreader)

    def docs(self, searcher):
        return self.subqueries[0].docs(searcher)


class AndNot(BinaryQuery):
    """Binary boolean query of the form 'a ANDNOT b', where documents that
    match b are removed from the matches for a.
    """

    JOINT = " ANDNOT "
    matcherclass = AndNotMatcher

    def with_boost(self, boost):
        return self.__class__(self.a.with_boost(boost), self.b)

    def normalize(self):
        a = self.a.normalize()
        b = self.b.normalize()

        if a is NullQuery:
            return NullQuery
        elif b is NullQuery:
            return a

        return self.__class__(a, b)

    def requires(self):
        return self.a.requires()


class Otherwise(BinaryQuery):
    """A binary query that only matches the second clause if the first clause
    doesn't match any documents.
    """
    
    JOINT = " OTHERWISE "
    
    def matcher(self, searcher):
        m = self.a.matcher(searcher)
        if not m.is_active():
            m = self.b.matcher(searcher)
        return m


def BooleanQuery(required, should, prohibited):
    return AndNot(AndMaybe(And(required), Or(should)), Or(prohibited)).normalize()











>>>>>>> 6c583cbc
<|MERGE_RESOLUTION|>--- conflicted
+++ resolved
@@ -1,4 +1,3 @@
-<<<<<<< HEAD
 # Copyright 2007 Matt Chaput. All rights reserved.
 #
 # Redistribution and use in source and binary forms, with or without
@@ -26,7 +25,8 @@
 # those of the authors and should not be interpreted as representing official
 # policies, either expressed or implied, of Matt Chaput.
 
-"""This module contains objects that query the search index. These query
+"""
+This module contains objects that query the search index. These query
 objects are composable to form complex query trees.
 """
 
@@ -2032,2048 +2032,3 @@
 def BooleanQuery(required, should, prohibited):
     return AndNot(AndMaybe(And(required), Or(should)), Or(prohibited)).normalize()
 
-=======
-# Copyright 2007 Matt Chaput. All rights reserved.
-#
-# Redistribution and use in source and binary forms, with or without
-# modification, are permitted provided that the following conditions are met:
-#
-#    1. Redistributions of source code must retain the above copyright notice,
-#       this list of conditions and the following disclaimer.
-#
-#    2. Redistributions in binary form must reproduce the above copyright
-#       notice, this list of conditions and the following disclaimer in the
-#       documentation and/or other materials provided with the distribution.
-#
-# THIS SOFTWARE IS PROVIDED BY MATT CHAPUT ``AS IS'' AND ANY EXPRESS OR
-# IMPLIED WARRANTIES, INCLUDING, BUT NOT LIMITED TO, THE IMPLIED WARRANTIES OF
-# MERCHANTABILITY AND FITNESS FOR A PARTICULAR PURPOSE ARE DISCLAIMED. IN NO
-# EVENT SHALL MATT CHAPUT OR CONTRIBUTORS BE LIABLE FOR ANY DIRECT, INDIRECT,
-# INCIDENTAL, SPECIAL, EXEMPLARY, OR CONSEQUENTIAL DAMAGES (INCLUDING, BUT NOT
-# LIMITED TO, PROCUREMENT OF SUBSTITUTE GOODS OR SERVICES; LOSS OF USE, DATA,
-# OR PROFITS; OR BUSINESS INTERRUPTION) HOWEVER CAUSED AND ON ANY THEORY OF
-# LIABILITY, WHETHER IN CONTRACT, STRICT LIABILITY, OR TORT (INCLUDING
-# NEGLIGENCE OR OTHERWISE) ARISING IN ANY WAY OUT OF THE USE OF THIS SOFTWARE,
-# EVEN IF ADVISED OF THE POSSIBILITY OF SUCH DAMAGE.
-#
-# The views and conclusions contained in the software and documentation are
-# those of the authors and should not be interpreted as representing official
-# policies, either expressed or implied, of Matt Chaput.
-
-"""This module contains objects that query the search index. These query
-objects are composable to form complex query trees.
-"""
-
-from __future__ import division
-
-import copy
-import fnmatch
-import re
-from array import array
-
-from whoosh.analysis import Token
-from whoosh.compat import u, text_type
-from whoosh.lang.morph_en import variations
-from whoosh.matching import (AndMaybeMatcher, DisjunctionMaxMatcher,
-                             ListMatcher, IntersectionMatcher, InverseMatcher,
-                             NullMatcher, RequireMatcher, UnionMatcher,
-                             WrappingMatcher, AndNotMatcher)
-from whoosh.reading import TermNotFound
-from whoosh.support.times import datetime_to_long
-from whoosh.util import make_binary_tree, make_weighted_tree, methodcaller
-
-
-# Exceptions
-
-class QueryError(Exception):
-    """Error encountered while running a query.
-    """
-    pass
-
-
-# Functions
-
-def error_query(msg, q=None):
-    """Returns the query in the second argument (or a :class:`NullQuery` if the
-    second argument is not given) with its ``error`` attribute set to
-    ``msg``.
-    """
-    
-    if q is None:
-        q = _NullQuery()
-    q.error = msg
-    return q
-
-
-def token_lists(q, phrases=True):
-    """Returns the terms in the query tree, with the query hierarchy
-    represented as nested lists.
-    """
-    
-    if q.is_leaf():
-        if phrases or not isinstance(q, Phrase):
-            return list(q.tokens())
-    else:
-        ls = []
-        for qq in q.children():
-            t = token_lists(qq, phrases=phrases)
-            if len(t) == 1:
-                t = t[0]
-            if t:
-                ls.append(t)
-        return ls
-
-
-# Utility classes
-
-class Lowest(object):
-    "A value that is always compares lower than any other object except itself."
-    
-    def __cmp__(self, other):
-        if other.__class__ is Lowest:
-            return 0
-        return -1
-
-    def __eq__(self, other):
-        return self.__class__ is type(other)
-
-    def __lt__(self, other):
-        return type(other) is not self.__class__
-
-    def __ne__(self, other):
-        return not self.__eq__(other)
-
-    def __gt__(self, other):
-        return not (self.__lt__(other) or self.__eq__(other))
-
-    def __le__(self, other):
-        return self.__eq__(other) or self.__lt__(other)
-
-    def __ge__(self, other):
-        return self.__eq__(other) or self.__gt__(other)
-
-Lowest = Lowest()
-
-class Highest(object):
-    "A value that is always compares higher than any other object except itself."
-    
-    def __cmp__(self, other):
-        if other.__class__ is Highest:
-            return 0
-        return 1
-        
-    def __eq__(self, other):
-        return self.__class__ is type(other)
-
-    def __lt__(self, other):
-        return type(other) is self.__class__
-
-    def __ne__(self, other):
-        return not self.__eq__(other)
-
-    def __gt__(self, other):
-        return not (self.__lt__(other) or self.__eq__(other))
-
-    def __le__(self, other):
-        return self.__eq__(other) or self.__lt__(other)
-
-    def __ge__(self, other):
-        return self.__eq__(other) or self.__gt__(other)
-
-        
-Highest = Highest()
-
-
-# Base classes
-
-class Query(object):
-    """Abstract base class for all queries.
-    
-    Note that this base class implements __or__, __and__, and __sub__ to allow
-    slightly more convenient composition of query objects::
-    
-        >>> Term("content", u"a") | Term("content", u"b")
-        Or([Term("content", u"a"), Term("content", u"b")])
-        
-        >>> Term("content", u"a") & Term("content", u"b")
-        And([Term("content", u"a"), Term("content", u"b")])
-        
-        >>> Term("content", u"a") - Term("content", u"b")
-        And([Term("content", u"a"), Not(Term("content", u"b"))])
-    """
-
-    # For queries produced by the query parser, record where in the user
-    # query this object originated
-    startchar = endchar = None
-    # For queries produced by the query parser, records an error that resulted
-    # in this query
-    error = None
-
-    def __or__(self, query):
-        """Allows you to use | between query objects to wrap them in an Or
-        query.
-        """
-        return Or([self, query]).normalize()
-
-    def __and__(self, query):
-        """Allows you to use & between query objects to wrap them in an And
-        query.
-        """
-        return And([self, query]).normalize()
-
-    def __sub__(self, query):
-        """Allows you to use - between query objects to add the right-hand
-        query as a "NOT" query.
-        """
-
-        return And([self, Not(query)]).normalize()
-
-    def __hash__(self):
-        raise NotImplementedError
-
-    def __ne__(self, other):
-        return not self.__eq__(other)
-
-    def is_leaf(self):
-        """Returns True if this is a leaf node in the query tree, or False if
-        this query has sub-queries.
-        """
-        
-        return True
-
-    def children(self):
-        """Returns an iterator of the subqueries of this object.
-        """
-        
-        return iter([])
-
-    def is_range(self):
-        """Returns True if this object searches for values within a range.
-        """
-        
-        return False
-
-    def has_terms(self):
-        """Returns True if this specific object represents a search for a
-        specific term (as opposed to a pattern, as in Wildcard and Prefix) or
-        terms (i.e., whether the ``replace()`` method does something
-        meaningful on this instance).
-        """
-        
-        return False
-
-    def apply(self, fn):
-        """If this query has children, calls the given function on each child
-        and returns a new copy of this node with the new children returned by
-        the function. If this is a leaf node, simply returns this object.
-        
-        This is useful for writing functions that transform a query tree. For
-        example, this function changes all Term objects in a query tree into
-        Variations objects::
-        
-            def term2var(q):
-                if isinstance(q, Term):
-                    return Variations(q.fieldname, q.text)
-                else:
-                    return q.apply(term2var)
-        
-            q = And([Term("f", "alfa"),
-                     Or([Term("f", "bravo"),
-                         Not(Term("f", "charlie"))])])
-            q = term2var(q)
-            
-        Note that this method does not automatically create copies of nodes.
-        To avoid modifying the original tree, your function should call the
-        :meth:`Query.copy` method on nodes before changing their attributes.
-        """
-        
-        return self
-
-    def accept(self, fn):
-        """Applies the given function to this query's subqueries (if any) and
-        then to this query itself::
-        
-            def boost_phrases(q):
-                if isintance(q, Phrase):
-                    q.boost *= 2.0
-                return q
-            
-            myquery = myquery.accept(boost_phrases)
-        
-        This method automatically creates copies of the nodes in the original
-        tree before passing them to your function, so your function can change
-        attributes on nodes without altering the original tree.
-        
-        This method is less flexible than using :meth:`Query.apply` (in fact
-        it's implemented using that method) but is often more straightforward.
-        """
-        
-        def fn_wrapper(q):
-            q = q.apply(fn_wrapper)
-            return fn(q)
-        
-        return fn_wrapper(self)
-
-    def replace(self, fieldname, oldtext, newtext):
-        """Returns a copy of this query with oldtext replaced by newtext (if
-        oldtext was anywhere in this query).
-        
-        Note that this returns a *new* query with the given text replaced. It
-        *does not* modify the original query "in place".
-        """
-        
-        # The default implementation uses the apply method to "pass down" the
-        # replace() method call
-        if self.is_leaf():
-            return copy.copy(self)
-        else:
-            return self.apply(methodcaller("replace", fieldname, oldtext, newtext))
-
-    def copy(self):
-        """Deprecated, just use ``copy.deepcopy``.
-        """
-        
-        return copy.deepcopy(self)
-
-    def all_terms(self, termset=None, phrases=True):
-        """Returns a set of all terms in this query tree.
-        
-        This method exists for backwards compatibility. For more flexibility
-        use the :meth:`Query.iter_all_terms` method instead, which simply yields
-        the terms in the query.
-        
-        :param phrases: Whether to add words found in Phrase queries.
-        :rtype: set
-        """
-        
-        if not termset:
-            termset = set()
-        for q in self.leaves():
-            if q.has_terms():
-                if phrases or not isinstance(q, Phrase):
-                    termset.update(q.terms())
-        return termset
-        
-    def existing_terms(self, ixreader, termset=None, reverse=False,
-                       phrases=True):
-        """Returns a set of all terms in this query tree that exist in the
-        given ixreaderder.
-        
-        This method exists for backwards compatibility. For more flexibility
-        use the :meth:`Query.iter_all_terms` method instead, which simply yields
-        the terms in the query.
-        
-        :param ixreader: A :class:`whoosh.reading.IndexReader` object.
-        :param reverse: If True, this method adds *missing* terms rather than
-            *existing* terms to the set.
-        :param phrases: Whether to add words found in Phrase queries.
-        :rtype: set
-        """
-
-        if termset is None:
-            termset = set()
-        if reverse:
-            test = lambda t: t not in ixreader
-        else:
-            test = lambda t: t in ixreader
-        
-        termset.update(t for t in self.all_terms(phrases=phrases) if test(t))
-        return termset
-
-    def leaves(self):
-        """Returns an iterator of all the leaf queries in this query tree as a
-        flat series.
-        """
-        
-        if self.is_leaf():
-            yield self
-        else:
-            for q in self.children():
-                for qq in q.leaves():
-                    yield qq
-
-    def iter_all_terms(self):
-        """Returns an iterator of ("fieldname", "text") pairs for all terms in
-        this query tree.
-        
-        >>> qp = qparser.QueryParser("text", myindex.schema)
-        >>> q = myparser.parse("alfa bravo title:charlie")
-        >>> # List the terms in a query
-        >>> list(q.iter_all_terms())
-        [("text", "alfa"), ("text", "bravo"), ("title", "charlie")]
-        >>> # Get a set of all terms in the query that don't exist in the index
-        >>> reader = myindex.reader()
-        >>> missing = set(t for t in q.iter_all_terms() if t not in reader)
-        set([("text", "alfa"), ("title", "charlie")])
-        >>> # All terms in the query that occur in fewer than 5 documents in
-        >>> # the index
-        >>> [t for t in q.iter_all_terms() if reader.doc_frequency(t[0], t[1]) < 5]
-        [("title", "charlie")]
-        """
-        
-        for q in self.leaves():
-            if q.has_terms():
-                for t in q.terms():
-                    yield t
-
-    def all_tokens(self, boost=1.0):
-        """Returns an iterator of :class:`analysis.Token` objects corresponding
-        to all terms in this query tree. The Token objects will have the
-        ``fieldname``, ``text``, and ``boost`` attributes set. If the query
-        was built by the query parser, they Token objects will also have
-        ``startchar`` and ``endchar`` attributes indexing into the original
-        user query.
-        """
-        
-        if self.is_leaf():
-            for token in self.tokens(boost):
-                yield token
-        else:
-            boost *= self.boost if hasattr(self, "boost") else 1.0
-            for child in self.children():
-                for token in child.all_tokens(boost):
-                    yield token
-        
-    def terms(self):
-        """Yields zero or more ("fieldname", "text") pairs searched for by this
-        query object. You can check whether a query object targets specific
-        terms before you call this method using :meth:`Query.has_terms`.
-        
-        To get all terms in a query tree, use :meth:`Query.iter_all_terms`.
-        """
-        
-        for token in self.tokens():
-            yield (token.fieldname, token.text)
-    
-    def tokens(self, boost=1.0):
-        """Yields zero or more :class:`analysis.Token` objects corresponding to
-        the terms searched for by this query object. You can check whether a
-        query object targets specific terms before you call this method using
-        :meth:`Query.has_terms`.
-        
-        The Token objects will have the ``fieldname``, ``text``, and ``boost``
-        attributes set. If the query was built by the query parser, they Token
-        objects will also have ``startchar`` and ``endchar`` attributes
-        indexing into the original user query.
-        
-        To get all tokens for a query tree, use :meth:`Query.all_tokens`.
-        """
-        
-        return []
-        
-    def requires(self):
-        """Returns a set of queries that are *known* to be required to match
-        for the entire query to match. Note that other queries might also turn
-        out to be required but not be determinable by examining the static
-        query.
-        
-        >>> a = Term("f", u"a")
-        >>> b = Term("f", u"b")
-        >>> And([a, b]).requires()
-        set([Term("f", u"a"), Term("f", u"b")])
-        >>> Or([a, b]).requires()
-        set([])
-        >>> AndMaybe(a, b).requires()
-        set([Term("f", u"a")])
-        >>> a.requires()
-        set([Term("f", u"a")])
-        """
-        
-        # Subclasses should implement the _add_required_to(qset) method
-        
-        return set([self])
-    
-    def field(self):
-        """Returns the field this query matches in, or None if this query does
-        not match in a single field.
-        """
-        
-        return self.fieldname
-
-    def with_boost(self, boost):
-        """Returns a COPY of this query with the boost set to the given value.
-        
-        If a query type does not accept a boost itself, it will try to pass the
-        boost on to its children, if any.
-        """
-        
-        q = self.copy()
-        q.boost = boost
-        return q
-
-    def estimate_size(self, ixreader):
-        """Returns an estimate of how many documents this query could
-        potentially match (for example, the estimated size of a simple term
-        query is the document frequency of the term). It is permissible to
-        overestimate, but not to underestimate.
-        """
-        raise NotImplementedError
-
-    def estimate_min_size(self, ixreader):
-        """Returns an estimate of the minimum number of documents this query
-        could potentially match.
-        """
-        
-        return self.estimate_size(ixreader)
-
-    def matcher(self, searcher):
-        """Returns a :class:`~whoosh.matching.Matcher` object you can use to
-        retrieve documents and scores matching this query.
-        
-        :rtype: :class:`whoosh.matching.Matcher`
-        """
-        raise NotImplementedError
-
-    def docs(self, searcher):
-        """Returns an iterator of docnums matching this query.
-        
-        >>> searcher = my_index.searcher()
-        >>> list(my_query.docs(searcher))
-        [10, 34, 78, 103]
-        
-        :param searcher: A :class:`whoosh.searching.Searcher` object.
-        """
-
-        try:
-            return self.matcher(searcher).all_ids()
-        except TermNotFound:
-            return iter([])
-
-    def normalize(self):
-        """Returns a recursively "normalized" form of this query. The
-        normalized form removes redundancy and empty queries. This is called
-        automatically on query trees created by the query parser, but you may
-        want to call it yourself if you're writing your own parser or building
-        your own queries.
-        
-        >>> q = And([And([Term("f", u"a"),
-        ...               Term("f", u"b")]),
-        ...               Term("f", u"c"), Or([])])
-        >>> q.normalize()
-        And([Term("f", u"a"), Term("f", u"b"), Term("f", u"c")])
-        
-        Note that this returns a *new, normalized* query. It *does not* modify
-        the original query "in place".
-        """
-        return self
-
-    def simplify(self, ixreader):
-        """Returns a recursively simplified form of this query, where
-        "second-order" queries (such as Prefix and Variations) are re-written
-        into lower-level queries (such as Term and Or).
-        """
-        return self
-
-
-class WrappingQuery(Query):
-    def __init__(self, child):
-        self.child = child
-    
-    def __repr__(self):
-        return "%s(%r)" % (self.__class__.__name__, self.child)
-    
-    def __hash__(self):
-        return hash(self.__class__.__name__) ^ hash(self.child)
-    
-    def _rewrap(self, child):
-        return self.__class__(child)
-    
-    def is_leaf(self):
-        return False
-    
-    def children(self):
-        yield self.child
-    
-    def apply(self, fn):
-        return self._rewrap(fn(self.child))
-    
-    def requires(self):
-        return self.child.requires()
-    
-    def field(self):
-        return self.child.field()
-    
-    def with_boost(self, boost):
-        return self._rewrap(self.child.with_boost(boost))
-    
-    def estimate_size(self, ixreader):
-        return self.child.estimate_size(ixreader)
-    
-    def estimate_min_size(self, ixreader):
-        return self.child.estimate_min_size(ixreader)
-    
-    def matcher(self, searcher):
-        return self.child.matcher(searcher)
-    
-
-
-class CompoundQuery(Query):
-    """Abstract base class for queries that combine or manipulate the results
-    of multiple sub-queries .
-    """
-
-    def __init__(self, subqueries, boost=1.0):
-        self.subqueries = subqueries
-        self.boost = boost
-
-    def __repr__(self):
-        r = "%s(%r" % (self.__class__.__name__, self.subqueries)
-        if hasattr(self, "boost") and self.boost != 1:
-            r += ", boost=%s" % self.boost
-        r += ")"
-        return r
-
-    def __unicode__(self):
-        r = u("(")
-        r += (self.JOINT).join([text_type(s) for s in self.subqueries])
-        r += u(")")
-        return r
-
-    __str__ = __unicode__
-
-    def __eq__(self, other):
-        return other and self.__class__ is other.__class__ and\
-        self.subqueries == other.subqueries and\
-        self.boost == other.boost
-
-    def __getitem__(self, i):
-        return self.subqueries.__getitem__(i)
-
-    def __len__(self):
-        return len(self.subqueries)
-
-    def __iter__(self):
-        return iter(self.subqueries)
-
-    def __hash__(self):
-        h = hash(self.__class__.__name__) ^ hash(self.boost)
-        for q in self.subqueries:
-            h ^= hash(q)
-        return h
-
-    def is_leaf(self):
-        return False
-
-    def children(self):
-        return iter(self.subqueries)
-
-    def apply(self, fn):
-        return self.__class__([fn(q) for q in self.subqueries],
-                              boost=self.boost)
-
-    def field(self):
-        if self.subqueries:
-            f = self.subqueries[0].field()
-            if all(q.field() == f for q in self.subqueries[1:]):
-                return f
-
-    def estimate_size(self, ixreader):
-        return sum(q.estimate_size(ixreader) for q in self.subqueries)
-    
-    def estimate_min_size(self, ixreader):
-        subs, nots = self._split_queries()
-        subs_min = min(q.estimate_min_size(ixreader) for q in subs)
-        if nots:
-            nots_sum = sum(q.estimate_size(ixreader) for q in nots)
-            subs_min = max(0, subs_min - nots_sum)
-        return subs_min
-
-    def normalize(self):
-        # Normalize subqueries and merge nested instances of this class
-        subqueries = []
-        for s in self.subqueries:
-            s = s.normalize()
-            if isinstance(s, self.__class__):
-                subqueries += [ss.with_boost(ss.boost * s.boost) for ss in s]
-            else:
-                subqueries.append(s)
-        
-        # If every subquery is Null, this query is Null
-        if all(q is NullQuery for q in subqueries):
-            return NullQuery
-
-        # If there's an unfielded Every inside, then this query is Every
-        if any((isinstance(q, Every) and q.fieldname is None) for q in subqueries):
-            return Every()
-
-        # Merge ranges and Everys
-        everyfields = set()
-        i = 0
-        while i < len(subqueries):
-            q = subqueries[i]
-            f = q.field()
-            if f in everyfields:
-                subqueries.pop(i)
-                continue
-            
-            if isinstance(q, (TermRange, NumericRange)):
-                j = i + 1
-                while j < len(subqueries):
-                    if q.overlaps(subqueries[j]):
-                        qq = subqueries.pop(j)
-                        q = q.merge(qq, intersect=self.intersect_merge)
-                    else:
-                        j += 1
-                q = subqueries[i] = q.normalize()
-            
-            if isinstance(q, Every):
-                everyfields.add(q.fieldname)
-            i += 1
-
-        # Eliminate duplicate queries
-        subqs = []
-        seenqs = set()
-        for s in subqueries:
-            if (not isinstance(s, Every) and s.field() in everyfields):
-                continue
-            if s in seenqs:
-                continue
-            seenqs.add(s)
-            subqs.append(s)
-
-        # Remove NullQuerys
-        subqs = [q for q in subqs if q is not NullQuery]
-
-        if not subqs:
-            return NullQuery
-        
-        if len(subqs) == 1:
-            sub = subqs[0]
-            if not (self.boost == 1.0 and sub.boost == 1.0):
-                sub = sub.with_boost(sub.boost * self.boost)
-            return sub
-
-        return self.__class__(subqs, boost=self.boost)
-
-    def _split_queries(self):
-        subs = [q for q in self.subqueries if not isinstance(q, Not)]
-        nots = [q.query for q in self.subqueries if isinstance(q, Not)]
-        return (subs, nots)
-
-    def simplify(self, ixreader):
-        subs, nots = self._split_queries()
-
-        if subs:
-            subs = self.__class__([subq.simplify(ixreader) for subq in subs],
-                                  boost=self.boost).normalize()
-            if nots:
-                nots = Or(nots).simplify().normalize()
-                return AndNot(subs, nots)
-            else:
-                return subs
-        else:
-            return NullQuery
-
-    def _matcher(self, matchercls, q_weight_fn, searcher, **kwargs):
-        # q_weight_fn is a function which is called on each query and returns a
-        # "weight" value which is used to build a huffman-like matcher tree. If
-        # q_weight_fn is None, an order-preserving binary tree is used instead.
-        
-        # Pull any queries inside a Not() out into their own list
-        subs, nots = self._split_queries()
-        
-        if not subs:
-            return NullMatcher()
-        
-        # Create a matcher from the list of subqueries
-        if len(subs) == 1:
-            m = subs[0].matcher(searcher)
-        elif q_weight_fn is None:
-            subms = [q.matcher(searcher) for q in subs]
-            m = make_binary_tree(matchercls, subms)
-        else:
-            subms = [(q_weight_fn(q), q.matcher(searcher)) for q in subs]
-            m = make_weighted_tree(matchercls, subms)
-        
-        # If there were queries inside Not(), make a matcher for them and
-        # wrap the matchers in an AndNotMatcher
-        if nots:
-            if len(nots) == 1:
-                notm = nots[0].matcher(searcher)
-            else:
-                notms = [(q.estimate_size(), q.matcher(searcher))
-                         for q in nots]
-                notm = make_weighted_tree(UnionMatcher, notms)
-            
-            if notm.is_active():
-                m = AndNotMatcher(m, notm)
-        
-        # If this query had a boost, add a wrapping matcher to apply the boost
-        if self.boost != 1.0:
-            m = WrappingMatcher(m, self.boost)
-        
-        return m
-
-
-class MultiTerm(Query):
-    """Abstract base class for queries that operate on multiple terms in the
-    same field.
-    """
-
-    TOO_MANY_CLAUSES = 1024
-    constantscore = False
-
-    def _words(self, ixreader):
-        raise NotImplementedError
-
-    def simplify(self, ixreader):
-        existing = [Term(self.fieldname, word, boost=self.boost)
-                    for word in sorted(set(self._words(ixreader)))]
-        if len(existing) == 1:
-            return existing[0]
-        elif existing:
-            return Or(existing)
-        else:
-            return NullQuery
-
-    def estimate_size(self, ixreader):
-        return sum(ixreader.doc_frequency(self.fieldname, text)
-                   for text in self._words(ixreader))
-
-    def estimate_min_size(self, ixreader):
-        return min(ixreader.doc_frequency(self.fieldname, text)
-                   for text in self._words(ixreader))
-
-    def matcher(self, searcher):
-        fieldname = self.fieldname
-        reader = searcher.reader()
-        qs = [Term(fieldname, word) for word in self._words(reader)]
-        if not qs:
-            return NullMatcher()
-        
-        if len(qs) == 1:
-            # If there's only one term, just use it
-            q = qs[0]
-        
-        elif self.constantscore or len(qs) > self.TOO_MANY_CLAUSES:
-            # If there's so many clauses that an Or search would take forever,
-            # trade memory for time and just put all the matching docs in a set
-            # and serve it up as a ListMatcher
-            docset = set()
-            for q in qs:
-                docset.update(q.matcher(searcher).all_ids())
-            return ListMatcher(sorted(docset), all_weights=self.boost)
-        
-        else:
-            # The default case: Or the terms together
-            q = Or(qs)
-        
-        return q.matcher(searcher)
-        
-
-# Concrete classes
-
-class Term(Query):
-    """Matches documents containing the given term (fieldname+text pair).
-    
-    >>> Term("content", u"render")
-    """
-
-    __inittypes__ = dict(fieldname=str, text=text_type, boost=float)
-
-    def __init__(self, fieldname, text, boost=1.0):
-        self.fieldname = fieldname
-        self.text = text
-        self.boost = boost
-
-    def __eq__(self, other):
-        return (other
-                and self.__class__ is other.__class__
-                and self.fieldname == other.fieldname
-                and self.text == other.text
-                and self.boost == other.boost)
-
-    def __repr__(self):
-        r = "%s(%r, %r" % (self.__class__.__name__, self.fieldname, self.text)
-        if self.boost != 1.0:
-            r += ", boost=%s" % self.boost
-        r += ")"
-        return r
-
-    def __unicode__(self):
-        t = u("%s:%s") % (self.fieldname, self.text)
-        if self.boost != 1:
-            t += u("^") + text_type(self.boost)
-        return t
-    
-    __str__ = __unicode__
-
-    def __hash__(self):
-        return hash(self.fieldname) ^ hash(self.text) ^ hash(self.boost)
-
-    def has_terms(self):
-        return True
-
-    def tokens(self, boost=1.0):
-        yield Token(fieldname=self.fieldname, text=self.text,
-                    boost=boost * self.boost, startchar=self.startchar,
-                    endchar=self.endchar, chars=True)
-
-    def replace(self, fieldname, oldtext, newtext):
-        q = copy.copy(self)
-        if q.fieldname == fieldname and q.text == oldtext:
-            q.text = newtext
-        return q
-
-    def estimate_size(self, ixreader):
-        return ixreader.doc_frequency(self.fieldname, self.text)
-
-    def matcher(self, searcher):
-        if (self.fieldname, self.text) in searcher.reader():
-            m = searcher.postings(self.fieldname, self.text)
-            if self.boost != 1.0:
-                m = WrappingMatcher(m, boost=self.boost)
-            return m
-        else:
-            return NullMatcher()
-
-
-class And(CompoundQuery):
-    """Matches documents that match ALL of the subqueries.
-    
-    >>> And([Term("content", u"render"),
-    ...      Term("content", u"shade"),
-    ...      Not(Term("content", u"texture"))])
-    >>> # You can also do this
-    >>> Term("content", u"render") & Term("content", u"shade")
-    """
-
-    # This is used by the superclass's __unicode__ method.
-    JOINT = " AND "
-    intersect_merge = True
-
-    def requires(self):
-        s = set()
-        for q in self.subqueries:
-            s |= q.requires()
-        return s
-        
-    def estimate_size(self, ixreader):
-        return min(q.estimate_size(ixreader) for q in self.subqueries)
-
-    def matcher(self, searcher):
-        r = searcher.reader()
-        return self._matcher(IntersectionMatcher,
-                             lambda q: 0 - q.estimate_size(r), searcher)
-
-
-class Or(CompoundQuery):
-    """Matches documents that match ANY of the subqueries.
-    
-    >>> Or([Term("content", u"render"),
-    ...     And([Term("content", u"shade"), Term("content", u"texture")]),
-    ...     Not(Term("content", u"network"))])
-    >>> # You can also do this
-    >>> Term("content", u"render") | Term("content", u"shade")
-    """
-
-    # This is used by the superclass's __unicode__ method.
-    JOINT = " OR "
-    intersect_merge = False
-
-    def __init__(self, subqueries, boost=1.0, minmatch=0):
-        CompoundQuery.__init__(self, subqueries, boost=boost)
-        self.minmatch = minmatch
-
-    def __unicode__(self):
-        r = u("(")
-        r += (self.JOINT).join([text_type(s) for s in self.subqueries])
-        r += u(")")
-        if self.minmatch:
-            r += u(">%s") % self.minmatch
-        return r
-
-    __str__ = __unicode__
-
-    def normalize(self):
-        norm = CompoundQuery.normalize(self)
-        if norm.__class__ is self.__class__:
-            norm.minmatch = self.minmatch
-        return norm
-
-    def requires(self):
-        if len(self.subqueries) == 1:
-            return self.subqueries[0].requires()
-        else:
-            return set()
-
-    def matcher(self, searcher):
-        r = searcher.reader()
-        return self._matcher(UnionMatcher, lambda q: q.estimate_size(r),
-                             searcher)
-
-
-class DisjunctionMax(CompoundQuery):
-    """Matches all documents that match any of the subqueries, but scores each
-    document using the maximum score from the subqueries.
-    """
-
-    def __init__(self, subqueries, boost=1.0, tiebreak=0.0):
-        CompoundQuery.__init__(self, subqueries, boost=boost)
-        self.tiebreak = tiebreak
-
-    def __unicode__(self):
-        r = u("DisMax(")
-        r += " ".join([text_type(s) for s in self.subqueries])
-        r += u(")")
-        if self.tiebreak:
-            s += u("~") + text_type(self.tiebreak)
-        return r
-
-    __str__ = __unicode__
-
-    def normalize(self):
-        norm = CompoundQuery.normalize(self)
-        if norm.__class__ is self.__class__:
-            norm.tiebreak = self.tiebreak
-        return norm
-    
-    def requires(self):
-        if len(self.subqueries) == 1:
-            return self.subqueries[0].requires()
-        else:
-            return set()
-    
-    def matcher(self, searcher):
-        r = searcher.reader()
-        return self._matcher(DisjunctionMaxMatcher,
-                             lambda q: q.estimate_size(r), searcher,
-                             tiebreak=self.tiebreak)
-
-
-class Not(Query):
-    """Excludes any documents that match the subquery.
-    
-    >>> # Match documents that contain 'render' but not 'texture'
-    >>> And([Term("content", u"render"),
-    ...      Not(Term("content", u"texture"))])
-    >>> # You can also do this
-    >>> Term("content", u"render") - Term("content", u"texture")
-    """
-
-    __inittypes__ = dict(query=Query)
-
-    def __init__(self, query, boost=1.0):
-        """
-        :param query: A :class:`Query` object. The results of this query
-            are *excluded* from the parent query.
-        :param boost: Boost is meaningless for excluded documents but this
-            keyword argument is accepted for the sake of a consistent interface.
-        """
-
-        self.query = query
-        self.boost = boost
-
-    def __eq__(self, other):
-        return other and self.__class__ is other.__class__ and\
-        self.query == other.query
-
-    def __repr__(self):
-        return "%s(%s)" % (self.__class__.__name__, repr(self.query))
-
-    def __unicode__(self):
-        return u("NOT ") + text_type(self.query)
-
-    __str__ = __unicode__
-
-    def __hash__(self):
-        return hash(self.__class__.__name__) ^ hash(self.query) ^ hash(self.boost)
-
-    def is_leaf(self):
-        return False
-
-    def children(self):
-        yield self.query
-
-    def apply(self, fn):
-        return self.__class__(fn(self.query))
-
-    def normalize(self):
-        query = self.query.normalize()
-        if query is NullQuery:
-            return NullQuery
-        else:
-            return self.__class__(query, boost=self.boost)
-
-    def field(self):
-        return None
-
-    def estimate_size(self, ixreader):
-        return ixreader.doc_count()
-    
-    def estimate_min_size(self, ixreader):
-        return 1 if ixreader.doc_count() else 0
-
-    def matcher(self, searcher):
-        # Usually only called if Not is the root query. Otherwise, queries such
-        # as And and Or do special handling of Not subqueries.
-        reader = searcher.reader()
-        child = self.query.matcher(searcher)
-        return InverseMatcher(child, searcher.doc_count_all(),
-                              missing=reader.is_deleted)
-
-
-class PatternQuery(MultiTerm):
-    """An intermediate base class for common methods of Prefix and Wildcard.
-    """
-    
-    __inittypes__ = dict(fieldname=str, text=text_type, boost=float)
-
-    def __init__(self, fieldname, text, boost=1.0, constantscore=True):
-        self.fieldname = fieldname
-        self.text = text
-        self.boost = boost
-        self.constantscore = constantscore
-        
-    def __eq__(self, other):
-        return (other and self.__class__ is other.__class__
-                and self.fieldname == other.fieldname
-                and self.text == other.text and self.boost == other.boost
-                and self.constantscore == other.constantscore)
-    
-    def __repr__(self):
-        r = "%s(%r, %r" % (self.__class__.__name__, self.fieldname, self.text)
-        if self.boost != 1:
-            r += ", boost=%s" % self.boost
-        r += ")"
-        return r
-    
-    def __hash__(self):
-        return (hash(self.fieldname) ^ hash(self.text) ^ hash(self.boost)
-                ^ hash(self.constantscore))
-    
-
-class Prefix(PatternQuery):
-    """Matches documents that contain any terms that start with the given text.
-    
-    >>> # Match documents containing words starting with 'comp'
-    >>> Prefix("content", u"comp")
-    """
-
-    def __unicode__(self):
-        return "%s:%s*" % (self.fieldname, self.text)
-
-    __str__ = __unicode__
-
-    def _words(self, ixreader):
-        return ixreader.expand_prefix(self.fieldname, self.text)
-
-
-class Wildcard(PatternQuery):
-    """Matches documents that contain any terms that match a wildcard
-    expression.
-    
-    >>> Wildcard("content", u"in*f?x")
-    """
-
-    def __unicode__(self):
-        return "%s:%s" % (self.fieldname, self.text)
-
-    __str__ = __unicode__
-
-    def _words(self, ixreader):
-        exp = re.compile(fnmatch.translate(self.text))
-
-        # Get the "prefix" -- the substring before the first wildcard.
-        qm = self.text.find("?")
-        st = self.text.find("*")
-        if qm < 0 and st < 0:
-            prefix = ""
-        elif qm < 0:
-            prefix = self.text[:st]
-        elif st < 0:
-            prefix = self.text[:qm]
-        else:
-            prefix = self.text[:min(st, qm)]
-        
-        if prefix:
-            candidates = ixreader.expand_prefix(self.fieldname, prefix)
-        else:
-            candidates = ixreader.lexicon(self.fieldname)
-
-        for text in candidates:
-            if exp.match(text):
-                yield text
-
-    def normalize(self):
-        # If there are no wildcard characters in this "wildcard", turn it into
-        # a simple Term
-        text = self.text
-        if text == "*":
-            return Every(self.fieldname, boost=self.boost)
-        if "*" not in text and "?" not in text:
-            # If no wildcard chars, convert to a normal term.
-            return Term(self.fieldname, self.text, boost=self.boost)
-        elif ("?" not in text
-              and text.endswith("*")
-              and text.find("*") == len(text) - 1
-              and (len(text) < 2 or text[-2] != "\\")):
-            # If the only wildcard char is an asterisk at the end, convert to a
-            # Prefix query.
-            return Prefix(self.fieldname, self.text[:-1], boost=self.boost)
-        else:
-            return self
-
-
-class ExpandingTerm(MultiTerm):
-    """Intermediate base class for queries such as FuzzyTerm and Variations
-    that expand into multiple queries, but come from a single term.
-    """
-    
-    def has_terms(self):
-        return True
-    
-    def tokens(self, boost=1.0):
-        yield Token(fieldname=self.fieldname, text=self.text,
-                    boost=boost * self.boost, startchar=self.startchar,
-                    endchar=self.endchar, chars=True)
-    
-
-class FuzzyTerm(ExpandingTerm):
-    """Matches documents containing words similar to the given term.
-    """
-
-    __inittypes__ = dict(fieldname=str, text=text_type, boost=float,
-                         maxdist=float, prefixlength=int)
-
-    def __init__(self, fieldname, text, boost=1.0, maxdist=1,
-                 prefixlength=1, constantscore=True):
-        """
-        :param fieldname: The name of the field to search.
-        :param text: The text to search for.
-        :param boost: A boost factor to apply to scores of documents matching
-            this query.
-        :param maxdist: The maximum edit distance from the given text.
-        :param prefixlength: The matched terms must share this many initial
-            characters with 'text'. For example, if text is "light" and
-            prefixlength is 2, then only terms starting with "li" are checked
-            for similarity.
-        """
-
-        self.fieldname = fieldname
-        self.text = text
-        self.boost = boost
-        self.maxdist = maxdist
-        self.prefixlength = prefixlength
-        self.constantscore = constantscore
-
-    def __eq__(self, other):
-        return (other and self.__class__ is other.__class__
-                and self.fieldname == other.fieldname
-                and self.text == other.text
-                and self.maxdist == other.maxdist
-                and self.prefixlength == other.prefixlength
-                and self.boost == other.boost
-                and self.constantscore == other.constantscore)
-
-    def __repr__(self):
-        r = "%s(%r, %r, boost=%f, maxdist=%d, prefixlength=%d)"
-        return r % (self.__class__.__name__, self.fieldname, self.text,
-                    self.boost, self.maxdist, self.prefixlength)
-
-    def __unicode__(self):
-        r = self.text + u("~")
-        if self.maxdist > 1:
-            r += u("%d") % self.maxdist
-        if self.boost != 1.0:
-            r += u("^%f") % self.boost
-        return r
-
-    __str__ = __unicode__
-
-    def __hash__(self):
-        return (hash(self.fieldname) ^ hash(self.text) ^ hash(self.boost)
-                ^ hash(self.maxdist) ^ hash(self.prefixlength)
-                ^ hash(self.constantscore))
-
-    def _words(self, ixreader):
-        return ixreader.terms_within(self.fieldname, self.text, self.maxdist,
-                                     prefix=self.prefixlength)
-
-
-class Variations(ExpandingTerm):
-    """Query that automatically searches for morphological variations of the
-    given word in the same field.
-    """
-
-    def __init__(self, fieldname, text, boost=1.0):
-        self.fieldname = fieldname
-        self.text = text
-        self.boost = boost
-
-    def __repr__(self):
-        r = "%s(%r, %r" % (self.__class__.__name__, self.fieldname, self.text)
-        if self.boost != 1:
-            r += ", boost=%s" % self.boost
-        r += ")"
-        return r
-
-    def __eq__(self, other):
-        return (other and self.__class__ is other.__class__
-                and self.fieldname == other.fieldname
-                and self.text == other.text and self.boost == other.boost)
-
-    def __hash__(self):
-        return hash(self.fieldname) ^ hash(self.text) ^ hash(self.boost)
-
-    def _words(self, ixreader):
-        fieldname = self.fieldname
-        return [word for word in variations(self.text)
-                if (fieldname, word) in ixreader]
-
-    def __unicode__(self):
-        return u("%s:<%s>") % (self.fieldname, self.text)
-
-    __str__ = __unicode__
-
-    def replace(self, fieldname, oldtext, newtext):
-        q = copy.copy(self)
-        if q.fieldname == fieldname and q.text == oldtext:
-            q.text = newtext
-        return q
-
-
-class RangeMixin(object):
-    # Contains methods shared by TermRange and NumericRange
-    
-    def __repr__(self):
-        return ('%s(%r, %r, %r, %s, %s, boost=%s, constantscore=%s)'
-                % (self.__class__.__name__, self.fieldname, self.start,
-                   self.end, self.startexcl, self.endexcl, self.boost,
-                   self.constantscore))
-    
-    def __unicode__(self):
-        startchar = "{" if self.startexcl else "["
-        endchar = "}" if self.endexcl else "]"
-        start = '' if self.start is None else self.start
-        end = '' if self.end is None else self.end
-        return u("%s:%s%s TO %s%s") % (self.fieldname, startchar, start, end,
-                                     endchar)
-    
-    __str__ = __unicode__
-
-    def __eq__(self, other):
-        return (other and self.__class__ is other.__class__
-                and self.fieldname == other.fieldname
-                and self.start == other.start and self.end == other.end
-                and self.startexcl == other.startexcl
-                and self.endexcl == other.endexcl
-                and self.boost == other.boost
-                and self.constantscore == other.constantscore)
-    
-    def __hash__(self):
-        return (hash(self.fieldname) ^ hash(self.start) ^ hash(self.startexcl)
-                ^ hash(self.end) ^ hash(self.endexcl) ^ hash(self.boost))
-    
-    def is_range(self):
-        return True
-    
-    def _comparable_start(self):
-        if self.start is None:
-            return (Lowest, 0)
-        else:
-            second = 1 if self.startexcl else 0
-            return (self.start, second)
-        
-    def _comparable_end(self):
-        if self.end is None:
-            return (Highest, 0)
-        else:
-            second = -1 if self.endexcl else 0
-            return (self.end, second)
-
-    def overlaps(self, other):
-        if not isinstance(other, TermRange):
-            return False
-        if self.fieldname != other.fieldname:
-            return False
-        
-        start1 = self._comparable_start()
-        start2 = other._comparable_start()
-        end1 = self._comparable_end()
-        end2 = other._comparable_end()
-        
-        return ((start1 >= start2 and start1 <= end2)
-                or (end1 >= start2 and end1 <= end2)
-                or (start2 >= start1 and start2 <= end1)
-                or (end2 >= start1 and end2 <= end1))
-
-    def merge(self, other, intersect=True):
-        assert self.fieldname == other.fieldname
-        
-        start1 = self._comparable_start()
-        start2 = other._comparable_start()
-        end1 = self._comparable_end()
-        end2 = other._comparable_end()
-        
-        if start1 >= start2 and end1 <= end2:
-            start = start2
-            end = end2
-        elif start2 >= start1 and end2 <= end1:
-            start = start1
-            end = end1
-        elif intersect:
-            start = max(start1, start2)
-            end = min(end1, end2)
-        else:
-            start = min(start1, start2)
-            end = max(end1, end2)
-        
-        startval = None if start[0] is Lowest else start[0]
-        startexcl = start[1] == 1
-        endval = None if end[0] is Highest else end[0]
-        endexcl = end[1] == -1
-        
-        boost = max(self.boost, other.boost)
-        constantscore = self.constantscore or other.constantscore
-        
-        return self.__class__(self.fieldname, startval, endval, startexcl,
-                              endexcl, boost=boost, constantscore=constantscore)
-
-
-class TermRange(RangeMixin, MultiTerm):
-    """Matches documents containing any terms in a given range.
-    
-    >>> # Match documents where the indexed "id" field is greater than or equal
-    >>> # to 'apple' and less than or equal to 'pear'.
-    >>> TermRange("id", u"apple", u"pear")
-    """
-
-    def __init__(self, fieldname, start, end, startexcl=False, endexcl=False,
-                 boost=1.0, constantscore=True):
-        """
-        :param fieldname: The name of the field to search.
-        :param start: Match terms equal to or greater than this.
-        :param end: Match terms equal to or less than this.
-        :param startexcl: If True, the range start is exclusive. If False, the
-            range start is inclusive.
-        :param endexcl: If True, the range end is exclusive. If False, the
-            range end is inclusive.
-        :param boost: Boost factor that should be applied to the raw score of
-            results matched by this query.
-        """
-
-        self.fieldname = fieldname
-        self.start = start
-        self.end = end
-        self.startexcl = startexcl
-        self.endexcl = endexcl
-        self.boost = boost
-        self.constantscore = constantscore
-
-    def normalize(self):
-        if self.start in ('', None) and self.end in (u('\uffff'), None):
-            return Every(self.fieldname, boost=self.boost)
-        elif self.start == self.end:
-            if self.startexcl or self.endexcl:
-                return NullQuery
-            return Term(self.fieldname, self.start, boost=self.boost)
-        else:
-            return TermRange(self.fieldname, self.start, self.end,
-                             self.startexcl, self.endexcl,
-                             boost=self.boost)
-
-    #def replace(self, fieldname, oldtext, newtext):
-    #    q = self.copy()
-    #    if q.fieldname == fieldname:
-    #        if q.start == oldtext:
-    #            q.start = newtext
-    #        if q.end == oldtext:
-    #            q.end = newtext
-    #    return q
-    
-    def _words(self, ixreader):
-        fieldname = self.fieldname
-        start = '' if self.start is None else self.start
-        end = u('\uFFFF') if self.end is None else self.end
-        startexcl = self.startexcl
-        endexcl = self.endexcl
-
-        for fname, t in ixreader.terms_from(fieldname, start):
-            if fname != fieldname:
-                break
-            if t == start and startexcl:
-                continue
-            if t == end and endexcl:
-                break
-            if t > end:
-                break
-            yield t
-
-
-class NumericRange(RangeMixin, Query):
-    """A range query for NUMERIC fields. Takes advantage of tiered indexing
-    to speed up large ranges by matching at a high resolution at the edges of
-    the range and a low resolution in the middle.
-    
-    >>> # Match numbers from 10 to 5925 in the "number" field.
-    >>> nr = NumericRange("number", 10, 5925)
-    """
-    
-    def __init__(self, fieldname, start, end, startexcl=False, endexcl=False,
-                 boost=1.0, constantscore=True):
-        """
-        :param fieldname: The name of the field to search.
-        :param start: Match terms equal to or greater than this number. This
-            should be a number type, not a string.
-        :param end: Match terms equal to or less than this number. This should
-            be a number type, not a string.
-        :param startexcl: If True, the range start is exclusive. If False, the
-            range start is inclusive.
-        :param endexcl: If True, the range end is exclusive. If False, the
-            range end is inclusive.
-        :param boost: Boost factor that should be applied to the raw score of
-            results matched by this query.
-        :param constantscore: If True, the compiled query returns a constant
-            score (the value of the ``boost`` keyword argument) instead of
-            actually scoring the matched terms. This gives a nice speed boost
-            and won't affect the results in most cases since numeric ranges
-            will almost always be used as a filter.
-        """
-
-        self.fieldname = fieldname
-        self.start = start
-        self.end = end
-        self.startexcl = startexcl
-        self.endexcl = endexcl
-        self.boost = boost
-        self.constantscore = constantscore
-    
-    def simplify(self, ixreader):
-        return self._compile_query(ixreader).simplify(ixreader)
-    
-    def estimate_size(self, ixreader):
-        return self._compile_query(ixreader).estimate_size(ixreader)
-    
-    def estimate_min_size(self, ixreader):
-        return self._compile_query(ixreader).estimate_min_size(ixreader)
-    
-    def docs(self, searcher):
-        q = self._compile_query(searcher.reader())
-        return q.docs(searcher)
-    
-    def _compile_query(self, ixreader):
-        from whoosh.fields import NUMERIC
-        from whoosh.support.numeric import tiered_ranges
-        
-        field = ixreader.schema[self.fieldname]
-        if not isinstance(field, NUMERIC):
-            raise Exception("NumericRange: field %r is not numeric" % self.fieldname)
-        
-        start = field.prepare_number(self.start)
-        end = field.prepare_number(self.end)
-        
-        subqueries = []
-        # Get the term ranges for the different resolutions
-        for starttext, endtext in tiered_ranges(field.type, field.signed,
-                                                start, end, field.shift_step,
-                                                self.startexcl, self.endexcl):
-            if starttext == endtext:
-                subq = Term(self.fieldname, starttext)
-            else:
-                subq = TermRange(self.fieldname, starttext, endtext)
-            subqueries.append(subq)
-        
-        if len(subqueries) == 1:
-            q = subqueries[0] 
-        elif subqueries:
-            q = Or(subqueries, boost=self.boost)
-        else:
-            return NullQuery
-        
-        if self.constantscore:
-            q = ConstantScoreQuery(q, self.boost)
-        return q
-        
-    def matcher(self, searcher):
-        q = self._compile_query(searcher.reader())
-        return q.matcher(searcher)
-
-
-class DateRange(NumericRange):
-    """This is a very thin subclass of :class:`NumericRange` that only
-    overrides the initializer and ``__repr__()`` methods to work with datetime
-    objects instead of numbers. Internally this object converts the datetime
-    objects it's created with to numbers and otherwise acts like a
-    ``NumericRange`` query.
-    
-    >>> DateRange("date", datetime(2010, 11, 3, 3, 0), datetime(2010, 11, 3, 17, 59))
-    """
-    
-    def __init__(self, fieldname, start, end, startexcl=False, endexcl=False,
-                 boost=1.0, constantscore=True):
-        self.startdate = start
-        self.enddate = end
-        if start:
-            start = datetime_to_long(start)
-        if end:
-            end = datetime_to_long(end)
-        super(DateRange, self).__init__(fieldname, start, end,
-                                        startexcl=startexcl, endexcl=endexcl,
-                                        boost=boost, constantscore=constantscore)
-    
-    def __repr__(self):
-        return '%s(%r, %r, %r, %s, %s, boost=%s)' % (self.__class__.__name__,
-                                           self.fieldname,
-                                           self.startdate, self.enddate,
-                                           self.startexcl, self.endexcl,
-                                           self.boost)
-    
-
-
-class Phrase(Query):
-    """Matches documents containing a given phrase."""
-
-    def __init__(self, fieldname, words, slop=1, boost=1.0, char_ranges=None):
-        """
-        :param fieldname: the field to search.
-        :param words: a list of words (unicode strings) in the phrase.
-        :param slop: the number of words allowed between each "word" in the
-            phrase; the default of 1 means the phrase must match exactly.
-        :param boost: a boost factor that to apply to the raw score of
-            documents matched by this query.
-        :param char_ranges: if a Phrase object is created by the query parser,
-            it will set this attribute to a list of (startchar, endchar) pairs
-            corresponding to the words in the phrase
-        """
-
-        self.fieldname = fieldname
-        self.words = words
-        self.slop = slop
-        self.boost = boost
-        self.char_ranges = char_ranges
-
-    def __eq__(self, other):
-        return (other and self.__class__ is other.__class__ and
-                self.fieldname == other.fieldname and self.words == other.words
-                and self.slop == other.slop and self.boost == other.boost)
-        
-    def __repr__(self):
-        return "%s(%r, %r, slop=%s, boost=%f)" % (self.__class__.__name__,
-                                                  self.fieldname, self.words,
-                                                  self.slop, self.boost)
-
-    def __unicode__(self):
-        return u('%s:"%s"') % (self.fieldname, u(" ").join(self.words))
-
-    def __hash__(self):
-        h = hash(self.fieldname) ^ hash(self.slop) ^ hash(self.boost)
-        for w in self.words:
-            h ^= hash(w)
-        return h
-
-    def has_terms(self):
-        return True
-
-    def tokens(self, boost=1.0):
-        char_ranges = self.char_ranges
-        startchar = endchar = None
-        for i, word in enumerate(self.words):
-            if char_ranges:
-                startchar, endchar = char_ranges[i]
-                
-            yield Token(fieldname=self.fieldname, text=word,
-                        boost=boost * self.boost, startchar=startchar,
-                        endchar=endchar, chars=True)
-
-    def normalize(self):
-        if not self.words:
-            return NullQuery
-        if len(self.words) == 1:
-            return Term(self.fieldname, self.words[0])
-
-        words = [w for w in self.words if w is not None]
-        return self.__class__(self.fieldname, words, slop=self.slop,
-                              boost=self.boost, char_ranges=self.char_ranges)
-
-    def replace(self, fieldname, oldtext, newtext):
-        q = copy.copy(self)
-        if q.fieldname == fieldname:
-            for i, word in enumerate(q.words):
-                if word == oldtext:
-                    q.words[i] = newtext
-        return q
-
-    def _and_query(self):
-        return And([Term(self.fieldname, word) for word in self.words])
-
-    def estimate_size(self, ixreader):
-        return self._and_query().estimate_size(ixreader)
-
-    def estimate_min_size(self, ixreader):
-        return self._and_query().estimate_min_size(ixreader)
-
-    def matcher(self, searcher):
-        fieldname = self.fieldname
-        reader = searcher.reader()
-
-        # Shortcut the query if one of the words doesn't exist.
-        for word in self.words:
-            if (fieldname, word) not in reader:
-                return NullMatcher()
-        
-        field = searcher.schema[fieldname]
-        if not field.format or not field.format.supports("positions"):
-            raise QueryError("Phrase search: %r field has no positions"
-                             % self.fieldname)
-        
-        # Construct a tree of SpanNear queries representing the words in the
-        # phrase and return its matcher
-        from whoosh.spans import SpanNear
-        q = SpanNear.phrase(fieldname, self.words, slop=self.slop)
-        m = q.matcher(searcher)
-        if self.boost != 1.0:
-            m = WrappingMatcher(m, boost=self.boost)
-        return m
-
-
-class Ordered(And):
-    """Matches documents containing a list of sub-queries in the given order.
-    """
-
-    JOINT = " BEFORE "
-    
-    def matcher(self, searcher):
-        from whoosh.spans import SpanBefore
-        
-        return self._matcher(SpanBefore._Matcher, None, searcher)
-
-
-class Every(Query):
-    """A query that matches every document containing any term in a given
-    field. If you don't specify a field, the query matches every document.
-    
-    >>> # Match any documents with something in the "path" field
-    >>> q = Every("path")
-    >>> # Matcher every document
-    >>> q = Every()
-    
-    The unfielded form (matching every document) is efficient.
-    
-    The fielded is more efficient than a prefix query with an empty prefix or a
-    '*' wildcard, but it can still be very slow on large indexes. It requires
-    the searcher to read the full posting list of every term in the given
-    field.
-    
-    Instead of using this query it is much more efficient when you create the
-    index to include a single term that appears in all documents that have the
-    field you want to match.
-    
-    For example, instead of this::
-    
-        # Match all documents that have something in the "path" field
-        q = Every("path")
-        
-    Do this when indexing::
-    
-        # Add an extra field that indicates whether a document has a path
-        schema = fields.Schema(path=fields.ID, has_path=fields.ID)
-        
-        # When indexing, set the "has_path" field based on whether the document
-        # has anything in the "path" field
-        writer.add_document(text=text_value1)
-        writer.add_document(text=text_value2, path=path_value2, has_path="t")
-    
-    Then to find all documents with a path::
-    
-        q = Term("has_path", "t")
-    """
-
-    def __init__(self, fieldname=None, boost=1.0):
-        """
-        :param fieldname: the name of the field to match, or ``None`` or ``*``
-            to match all documents.
-        """
-        
-        if not fieldname or fieldname == "*":
-            fieldname = None
-        self.fieldname = fieldname
-        self.boost = boost
-
-    def __repr__(self):
-        return "%s(%r, boost=%s)" % (self.__class__.__name__, self.fieldname,
-                                     self.boost)
-
-    def __eq__(self, other):
-        return (other and self.__class__ is other.__class__
-                and self.fieldname == other.fieldname
-                and self.boost == other.boost)
-
-    def __unicode__(self):
-        return u("%s:*") % self.fieldname
-
-    __str__ = __unicode__
-
-    def __hash__(self):
-        return hash(self.fieldname)
-
-    def estimate_size(self, ixreader):
-        return ixreader.doc_count()
-
-    def matcher(self, searcher):
-        fieldname = self.fieldname
-        reader = searcher.reader()
-        
-        if fieldname in (None, "", "*"):
-            doclist = list(reader.all_doc_ids())
-        elif reader.supports_caches() and reader.fieldcache_available(self.fieldname):
-            # If the reader has a field cache, use it to quickly get the list
-            # of documents that have a value for this field
-            fc = reader.fieldcache(self.fieldname)
-            doclist = [docnum for docnum, ord in fc.ords() if ord != 0]
-        else:
-            # This is a hacky hack, but just create an in-memory set of all the
-            # document numbers of every term in the field. This is SLOOOW for
-            # large indexes
-            doclist = set()
-            for text in searcher.lexicon(fieldname):
-                pr = searcher.postings(fieldname, text)
-                doclist.update(pr.all_ids())
-            doclist = sorted(doclist)
-        
-        return ListMatcher(doclist, all_weights=self.boost)
-
-
-
-
-class _NullQuery(Query):
-    "Represents a query that won't match anything."
-    
-    boost = 1.0
-    
-    def __call__(self):
-        return self
-    
-    def __repr__(self):
-        return "<%s>" % (self.__class__.__name__, )
-    
-    def __eq__(self, other):
-        return isinstance(other, _NullQuery)
-    
-    def __ne__(self, other):
-        return not self.__eq__(other)
-    
-    def __hash__(self):
-        return id(self)
-    
-    def __copy__(self):
-        return self
-    
-    def __deepcopy__(self, memo):
-        return self
-    
-    def field(self):
-        return None
-    
-    def estimate_size(self, ixreader):
-        return 0
-    
-    def normalize(self):
-        return self
-    
-    def simplify(self, ixreader):
-        return self
-    
-    def docs(self, searcher):
-        return []
-    
-    def matcher(self, searcher):
-        return NullMatcher()
-
-
-NullQuery = _NullQuery()
-
-
-class ConstantScoreQuery(WrappingQuery):
-    """Wraps a query and uses a matcher that always gives a constant score
-    to all matching documents. This is a useful optimization when you don't
-    care about scores from a certain branch of the query tree because it is
-    simply acting as a filter. See also the :class:`AndMaybe` query.
-    """
-    
-    def __init__(self, child, score=1.0):
-        super(ConstantScoreQuery, self).__init__(child)
-        self.score = score
-    
-    def __eq__(self, other):
-        return (other and self.__class__ is other.__class__
-                and self.child == other.child and self.score == other.score)
-    
-    def __hash__(self):
-        return hash(self.child) ^ hash(self.score)
-    
-    def _rewrap(self, child):
-        return self.__class__(child, self.score)
-    
-    def matcher(self, searcher):
-        m = self.child.matcher(searcher)
-        if isinstance(m, NullMatcher):
-            return m
-        else:
-            ids = array("I", m.all_ids())
-            return ListMatcher(ids, all_weights=self.score)
-    
-
-class BinaryQuery(CompoundQuery):
-    """Base class for binary queries (queries which are composed of two
-    sub-queries). Subclasses should set the ``matcherclass`` attribute or
-    override ``matcher()``, and may also need to override ``normalize()``,
-    ``estimate_size()``, and/or ``estimate_min_size()``.
-    """
-    
-    boost = 1.0
-    
-    def __init__(self, a, b):
-        self.a = a
-        self.b = b
-        self.subqueries = (a, b)
-
-    def __eq__(self, other):
-        return (other and self.__class__ is other.__class__
-                and self.a == other.a and self.b == other.b)
-    
-    def __hash__(self):
-        return (hash(self.__class__.__name__) ^ hash(self.a) ^ hash(self.b))
-    
-    def apply(self, fn):
-        return self.__class__(fn(self.a), fn(self.b))
-    
-    def field(self):
-        f = self.a.field()
-        if self.b.field() == f:
-            return f
-    
-    def with_boost(self, boost):
-        return self.__class__(self.a.with_boost(boost), self.b.with_boost(boost))
-    
-    def normalize(self):
-        a = self.a.normalize()
-        b = self.b.normalize()
-        if a is NullQuery and b is NullQuery:
-            return NullQuery
-        elif a is NullQuery:
-            return b
-        elif b is NullQuery:
-            return a
-    
-        return self.__class__(a, b)
-    
-    def matcher(self, searcher):
-        return self.matcherclass(self.a.matcher(searcher),
-                                 self.b.matcher(searcher))
-
-
-class Require(BinaryQuery):
-    """Binary query returns results from the first query that also appear in
-    the second query, but only uses the scores from the first query. This lets
-    you filter results without affecting scores.
-    """
-
-    JOINT = " REQUIRE "
-    matcherclass = RequireMatcher
-
-    def requires(self):
-        return self.a.requires() | self.b.requires()
-
-    def estimate_size(self, ixreader):
-        return self.b.estimate_size(ixreader)
-    
-    def estimate_min_size(self, ixreader):
-        return self.b.estimate_min_size(ixreader)
-
-    def with_boost(self, boost):
-        return self.__class__(self.a.with_boost(boost), self.b)
-
-    def normalize(self):
-        a = self.a.normalize()
-        b = self.b.normalize()
-        if a is NullQuery or b is NullQuery:
-            return NullQuery
-        return self.__class__(a, b)
-    
-    def docs(self, searcher):
-        return And(self.subqueries).docs(searcher)
-    
-
-class AndMaybe(BinaryQuery):
-    """Binary query takes results from the first query. If and only if the
-    same document also appears in the results from the second query, the score
-    from the second query will be added to the score from the first query.
-    """
-
-    JOINT = " ANDMAYBE "
-    matcherclass = AndMaybeMatcher
-
-    def normalize(self):
-        a = self.a.normalize()
-        b = self.b.normalize()
-        if a is NullQuery:
-            return NullQuery
-        if b is NullQuery:
-            return a
-        return self.__class__(a, b)
-
-    def requires(self):
-        return self.a.requires()
-
-    def estimate_min_size(self, ixreader):
-        return self.subqueries[0].estimate_min_size(ixreader)
-
-    def docs(self, searcher):
-        return self.subqueries[0].docs(searcher)
-
-
-class AndNot(BinaryQuery):
-    """Binary boolean query of the form 'a ANDNOT b', where documents that
-    match b are removed from the matches for a.
-    """
-
-    JOINT = " ANDNOT "
-    matcherclass = AndNotMatcher
-
-    def with_boost(self, boost):
-        return self.__class__(self.a.with_boost(boost), self.b)
-
-    def normalize(self):
-        a = self.a.normalize()
-        b = self.b.normalize()
-
-        if a is NullQuery:
-            return NullQuery
-        elif b is NullQuery:
-            return a
-
-        return self.__class__(a, b)
-
-    def requires(self):
-        return self.a.requires()
-
-
-class Otherwise(BinaryQuery):
-    """A binary query that only matches the second clause if the first clause
-    doesn't match any documents.
-    """
-    
-    JOINT = " OTHERWISE "
-    
-    def matcher(self, searcher):
-        m = self.a.matcher(searcher)
-        if not m.is_active():
-            m = self.b.matcher(searcher)
-        return m
-
-
-def BooleanQuery(required, should, prohibited):
-    return AndNot(AndMaybe(And(required), Or(should)), Or(prohibited)).normalize()
-
-
-
-
-
-
-
-
-
-
-
->>>>>>> 6c583cbc
